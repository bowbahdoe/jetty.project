<?xml version="1.0" encoding="UTF-8"?>
<project xmlns="http://maven.apache.org/POM/4.0.0" xmlns:xsi="http://www.w3.org/2001/XMLSchema-instance" xsi:schemaLocation="http://maven.apache.org/POM/4.0.0 http://maven.apache.org/xsd/maven-4.0.0.xsd">
  <parent>
    <artifactId>jetty-project</artifactId>
    <groupId>org.eclipse.jetty</groupId>
    <version>11.0.16-SNAPSHOT</version>
  </parent>
  <modelVersion>4.0.0</modelVersion>
  <artifactId>jetty-home</artifactId>
  <name>Jetty :: Home Assembly</name>
  <packaging>pom</packaging>

  <properties>
    <assembly-directory>${basedir}/target/jetty-home</assembly-directory>
    <source-assembly-directory>${basedir}/target/jetty-home-sources</source-assembly-directory>
    <jetty-setuid-version>1.0.4</jetty-setuid-version>
    <spotbugs.skip>true</spotbugs.skip>
  </properties>

  <build>
    <plugins>
      <plugin>
        <groupId>org.apache.maven.plugins</groupId>
        <artifactId>maven-resources-plugin</artifactId>
        <executions>
          <execution>
            <id>copy-base-assembly-tree</id>
            <phase>generate-resources</phase>
            <goals>
              <goal>copy-resources</goal>
            </goals>
            <configuration>
              <useBuildFilters>false</useBuildFilters>
              <includeEmptyDirs>true</includeEmptyDirs>
              <outputDirectory>${assembly-directory}</outputDirectory>
              <encoding>UTF-8</encoding>
              <useDefaultDelimiters>false</useDefaultDelimiters>
              <delimiters>
                <delimiter>@</delimiter>
              </delimiters>
              <resources>
                <resource>
                  <directory>${basedir}/src/main/resources</directory>
                  <filtering>true</filtering>
                </resource>
              </resources>
            </configuration>
          </execution>
        </executions>
      </plugin>
      <plugin>
        <groupId>org.apache.maven.plugins</groupId>
        <artifactId>maven-dependency-plugin</artifactId>
        <executions>
          <execution>
            <id>copy</id>
            <phase>generate-resources</phase>
            <goals>
              <goal>copy</goal>
            </goals>
            <configuration>
              <artifactItems>
                <artifactItem>
                  <groupId>org.eclipse.jetty</groupId>
                  <artifactId>jetty-project</artifactId>
                  <version>${project.version}</version>
                  <classifier>version</classifier>
                  <type>txt</type>
                  <overWrite>true</overWrite>
                  <outputDirectory>${assembly-directory}/</outputDirectory>
                  <destFileName>VERSION.txt</destFileName>
                </artifactItem>
                <artifactItem>
                  <groupId>org.eclipse.jetty</groupId>
                  <artifactId>jetty-start</artifactId>
                  <version>${project.version}</version>
                  <classifier>shaded</classifier>
                  <type>jar</type>
                  <overWrite>true</overWrite>
                  <includes>**</includes>
                  <outputDirectory>${assembly-directory}</outputDirectory>
                  <destFileName>start.jar</destFileName>
                </artifactItem>
              </artifactItems>
            </configuration>
          </execution>
          <execution>
            <id>copy-setuid-deps</id>
            <phase>generate-resources</phase>
            <goals>
              <goal>copy</goal>
            </goals>
            <configuration>
              <artifactItems>
                <artifactItem>
                  <groupId>org.eclipse.jetty.toolchain.setuid</groupId>
                  <artifactId>jetty-setuid-java</artifactId>
                  <version>${jetty-setuid-version}</version>
                  <type>jar</type>
                  <overWrite>true</overWrite>
                  <outputDirectory>${assembly-directory}/lib/setuid</outputDirectory>
                </artifactItem>
                <artifactItem>
                  <groupId>org.eclipse.jetty.toolchain.setuid</groupId>
                  <artifactId>libsetuid-linux</artifactId>
                  <version>${jetty-setuid-version}</version>
                  <type>so</type>
                  <overWrite>true</overWrite>
                  <outputDirectory>${assembly-directory}/lib/setuid</outputDirectory>
                  <destFileName>libsetuid-linux.so</destFileName>
                </artifactItem>
                <artifactItem>
                  <groupId>org.eclipse.jetty.toolchain.setuid</groupId>
                  <artifactId>libsetuid-osx</artifactId>
                  <version>${jetty-setuid-version}</version>
                  <type>so</type>
                  <overWrite>true</overWrite>
                  <outputDirectory>${assembly-directory}/lib/setuid</outputDirectory>
                  <destFileName>libsetuid-osx.so</destFileName>
                </artifactItem>
              </artifactItems>
            </configuration>
          </execution>
          <execution>
            <id>copy-lib-deps</id>
            <phase>generate-resources</phase>
            <goals>
              <goal>copy-dependencies</goal>
            </goals>
            <configuration>
              <includeGroupIds>jakarta.transaction,org.eclipse.jetty</includeGroupIds>
              <excludeGroupIds>
                org.eclipse.jetty.demo,org.eclipse.jetty.orbit,org.eclipse.jetty.http2,org.eclipse.jetty.http3,org.eclipse.jetty.quic,org.eclipse.jetty.websocket,org.eclipse.jetty.fcgi,org.eclipse.jetty.toolchain,org.apache.taglibs
              </excludeGroupIds>
              <excludeArtifactIds>
                apache-jsp,glassfish-jstl,jetty-start,jetty-slf4j-impl,javadoc
              </excludeArtifactIds>
              <includeTypes>jar</includeTypes>
              <outputDirectory>${assembly-directory}/lib</outputDirectory>
            </configuration>
          </execution>
          <execution>
            <id>copy-lib-src-deps</id>
            <phase>generate-resources</phase>
            <goals>
              <goal>copy-dependencies</goal>
            </goals>
            <configuration>
              <includeGroupIds>jakarta.transaction,org.eclipse.jetty</includeGroupIds>
              <excludeGroupIds>
                org.eclipse.jetty.orbit,org.eclipse.jetty.http2,org.eclipse.jetty.http3,org.eclipse.jetty.quic,org.eclipse.jetty.websocket,org.eclipse.jetty.fcgi,org.eclipse.jetty.toolchain,org.apache.taglibs
              </excludeGroupIds>
              <excludeArtifactIds>
                apache-jsp,glassfish-jstl,jetty-start
              </excludeArtifactIds>
              <includeTypes>jar</includeTypes>
              <classifier>sources</classifier>
              <outputDirectory>${source-assembly-directory}/lib</outputDirectory>
            </configuration>
          </execution>
          <execution>
            <id>copy-lib-logging-deps</id>
            <phase>generate-resources</phase>
            <goals>
              <goal>copy-dependencies</goal>
            </goals>
            <configuration>
              <includeGroupIds>org.eclipse.jetty,org.slf4j</includeGroupIds>
              <includeArtifactIds>jetty-slf4j-impl,slf4j-api</includeArtifactIds>
              <includeTypes>jar</includeTypes>
              <outputDirectory>${assembly-directory}/lib/logging</outputDirectory>
            </configuration>
          </execution>
          <execution>
            <id>copy-lib-logging-src-deps</id>
            <phase>generate-resources</phase>
            <goals>
              <goal>copy-dependencies</goal>
            </goals>
            <configuration>
              <includeGroupIds>org.eclipse.jetty,org.slf4j</includeGroupIds>
              <includeArtifactIds>jetty-slf4j-impl,slf4j-api</includeArtifactIds>
              <includeTypes>jar</includeTypes>
              <classifier>sources</classifier>
              <outputDirectory>${source-assembly-directory}/lib/logging</outputDirectory>
            </configuration>
          </execution>
          <execution>
            <id>copy-lib-websocket-deps</id>
            <phase>generate-resources</phase>
            <goals>
              <goal>copy-dependencies</goal>
            </goals>
            <configuration>
              <includeGroupIds>org.eclipse.jetty.websocket</includeGroupIds>
              <includeTypes>jar</includeTypes>
              <outputDirectory>${assembly-directory}/lib/websocket</outputDirectory>
            </configuration>
          </execution>
          <execution>
            <id>copy-lib-websocket-src-deps</id>
            <phase>generate-resources</phase>
            <goals>
              <goal>copy-dependencies</goal>
            </goals>
            <configuration>
              <includeGroupIds>org.eclipse.jetty.websocket</includeGroupIds>
              <includeTypes>jar</includeTypes>
              <classifier>sources</classifier>
              <outputDirectory>${source-assembly-directory}/lib/websocket</outputDirectory>
            </configuration>
          </execution>
          <execution>
            <id>copy-lib-jakarta-websocket-deps</id>
            <phase>generate-resources</phase>
            <goals>
              <goal>copy-dependencies</goal>
            </goals>
            <configuration>
              <includeGroupIds>org.eclipse.jetty.toolchain</includeGroupIds>
              <includeArtifactIds>jetty-jakarta-websocket-api</includeArtifactIds>
              <includeTypes>jar</includeTypes>
              <outputDirectory>${assembly-directory}/lib/websocket</outputDirectory>
            </configuration>
          </execution>
          <execution>
            <id>copy-lib-jakarta-websocket-src-deps</id>
            <phase>generate-resources</phase>
            <goals>
              <goal>copy-dependencies</goal>
            </goals>
            <configuration>
              <includeGroupIds>org.eclipse.jetty.toolchain</includeGroupIds>
              <includeArtifactIds>jetty-jakarta-websocket-api</includeArtifactIds>
              <includeTypes>jar</includeTypes>
              <classifier>sources</classifier>
              <outputDirectory>${source-assembly-directory}/lib/websocket</outputDirectory>
            </configuration>
          </execution>
          <execution>
            <id>copy-lib-http2-deps</id>
            <phase>generate-resources</phase>
            <goals>
              <goal>copy-dependencies</goal>
            </goals>
            <configuration>
              <includeGroupIds>org.eclipse.jetty.http2</includeGroupIds>
              <includeArtifactIds>http2-hpack,http2-common,http2-server</includeArtifactIds>
              <includeTypes>jar</includeTypes>
              <outputDirectory>${assembly-directory}/lib/http2</outputDirectory>
            </configuration>
          </execution>
          <execution>
            <id>copy-lib-http2-src-deps</id>
            <phase>generate-resources</phase>
            <goals>
              <goal>copy-dependencies</goal>
            </goals>
            <configuration>
              <includeGroupIds>org.eclipse.jetty.http2</includeGroupIds>
              <includeArtifactIds>http2-hpack,http2-common,http2-server</includeArtifactIds>
              <includeTypes>jar</includeTypes>
              <classifier>sources</classifier>
              <outputDirectory>${source-assembly-directory}/lib/http2</outputDirectory>
            </configuration>
          </execution>
          <execution>
            <id>copy-lib-http3-deps</id>
            <phase>generate-resources</phase>
            <goals>
              <goal>copy-dependencies</goal>
            </goals>
            <configuration>
              <includeGroupIds>org.eclipse.jetty.http3,org.eclipse.jetty.quic,org.eclipse.jetty.quiche</includeGroupIds>
              <includeArtifactIds>http3-server,http3-common,http3-qpack,quic-server,quic-common,quic-quiche-common,quic-quiche-jna,quic-quiche-foreign-incubator,jetty-quiche-native</includeArtifactIds>
              <includeTypes>jar</includeTypes>
              <outputDirectory>${assembly-directory}/lib/http3</outputDirectory>
            </configuration>
          </execution>
          <execution>
            <id>copy-lib-http3-src-deps</id>
            <phase>generate-resources</phase>
            <goals>
              <goal>copy-dependencies</goal>
            </goals>
            <configuration>
              <includeGroupIds>org.eclipse.jetty.http3</includeGroupIds>
              <includeArtifactIds>http3-server</includeArtifactIds>
              <includeTypes>jar</includeTypes>
              <classifier>sources</classifier>
              <outputDirectory>${source-assembly-directory}/lib/http3</outputDirectory>
            </configuration>
          </execution>
          <execution>
            <id>copy-lib-fcgi-deps</id>
            <phase>generate-resources</phase>
            <goals>
              <goal>copy-dependencies</goal>
            </goals>
            <configuration>
              <includeGroupIds>org.eclipse.jetty.fcgi</includeGroupIds>
              <includeTypes>jar</includeTypes>
              <outputDirectory>${assembly-directory}/lib/fcgi</outputDirectory>
            </configuration>
          </execution>
          <execution>
            <id>copy-lib-fcgi-src-deps</id>
            <phase>generate-resources</phase>
            <goals>
              <goal>copy-dependencies</goal>
            </goals>
            <configuration>
              <includeGroupIds>org.eclipse.jetty.fcgi</includeGroupIds>
              <includeTypes>jar</includeTypes>
              <classifier>sources</classifier>
              <outputDirectory>${source-assembly-directory}/lib/fcgi</outputDirectory>
            </configuration>
          </execution>
          <execution>
            <id>copy-servlet-api-deps</id>
            <phase>generate-resources</phase>
            <goals>
              <goal>copy</goal>
            </goals>
            <configuration>
              <artifactItems>
                <artifactItem>
                  <groupId>org.eclipse.jetty.toolchain</groupId>
                  <artifactId>jetty-jakarta-servlet-api</artifactId>
                  <version>${jetty.servlet.api.version}</version>
                  <overWrite>true</overWrite>
                  <outputDirectory>${assembly-directory}/lib</outputDirectory>
                  <destFileName>jetty-jakarta-servlet-api-${jetty.servlet.api.version}.jar</destFileName>
                </artifactItem>
              </artifactItems>
            </configuration>
          </execution>
          <execution>
            <id>copy-servlet-src-deps</id>
            <phase>generate-resources</phase>
            <goals>
              <goal>copy-dependencies</goal>
            </goals>
            <configuration>
              <includeGroupIds>org.eclipse.jetty.toolchain</includeGroupIds>
              <includeTypes>jar</includeTypes>
              <classifier>sources</classifier>
              <outputDirectory>${source-assembly-directory}/lib/servlet-api</outputDirectory>
            </configuration>
          </execution>
          <execution>
            <id>copy-annotations-deps</id>
            <phase>generate-resources</phase>
            <goals>
              <goal>copy-dependencies</goal>
            </goals>
            <configuration>
              <includeGroupIds>jakarta.annotation,org.eclipse.jetty.orbit,org.ow2.asm</includeGroupIds>
              <includeArtifactIds>jakarta.annotation-api,asm,asm-commons,asm-tree,asm-analysis</includeArtifactIds>
              <includeTypes>jar</includeTypes>
              <outputDirectory>${assembly-directory}/lib/annotations</outputDirectory>
            </configuration>
          </execution>
          <execution>
            <id>copy-annotations-src-deps</id>
            <phase>generate-resources</phase>
            <goals>
              <goal>copy-dependencies</goal>
            </goals>
            <configuration>
              <includeGroupIds>jakarta.annotation,org.eclipse.jetty.orbit,org.ow2.asm</includeGroupIds>
              <includeArtifactIds>jakarta.annotation-api,asm,asm-commons,asm-tree,asm-analysis</includeArtifactIds>
              <includeTypes>jar</includeTypes>
              <classifier>sources</classifier>
              <outputDirectory>${source-assembly-directory}/lib/annotations</outputDirectory>
            </configuration>
          </execution>
          <execution>
            <id>copy-apache-jsp-deps</id>
            <phase>generate-resources</phase>
            <goals>
              <goal>copy-dependencies</goal>
            </goals>
            <configuration>
              <includeGroupIds>
                org.eclipse.jetty,org.eclipse.jetty.toolchain,org.mortbay.jasper,org.eclipse.jdt
              </includeGroupIds>
              <includeArtifactIds>apache-jsp,apache-el,ecj</includeArtifactIds>
              <includeTypes>jar</includeTypes>
              <prependGroupId>true</prependGroupId>
              <outputDirectory>${assembly-directory}/lib/apache-jsp</outputDirectory>
            </configuration>
          </execution>
          <execution>
            <id>copy-apache-jsp-src-deps</id>
            <phase>generate-resources</phase>
            <goals>
              <goal>copy-dependencies</goal>
            </goals>
            <configuration>
              <includeGroupIds>
                org.eclipse.jetty,org.eclipse.jetty.toolchain,org.mortbay.jasper,org.eclipse.jdt
              </includeGroupIds>
              <includeArtifactIds>apache-jsp,apache-el,ecj</includeArtifactIds>
              <includeTypes>jar</includeTypes>
              <classifier>sources</classifier>
              <prependGroupId>true</prependGroupId>
              <outputDirectory>${source-assembly-directory}/lib/apache-jsp</outputDirectory>
            </configuration>
          </execution>
          <execution>
            <id>copy-glassfish-jstl-deps</id>
            <phase>generate-resources</phase>
            <goals>
              <goal>copy-dependencies</goal>
            </goals>
            <configuration>
              <includeArtifactIds>jakarta.servlet.jsp.jstl-api,jakarta.servlet.jsp.jstl</includeArtifactIds>
              <prependGroupId>true</prependGroupId>
              <includeTypes>jar</includeTypes>
              <outputDirectory>${assembly-directory}/lib/glassfish-jstl</outputDirectory>
            </configuration>
          </execution>
          <execution>
            <id>copy-glassfish-jstl-src-deps</id>
            <phase>generate-resources</phase>
            <goals>
              <goal>copy-dependencies</goal>
            </goals>
            <configuration>
              <includeArtifactIds>jakarta.servlet.jsp.jstl-api,jakarta.servlet.jsp.jstl</includeArtifactIds>
              <prependGroupId>true</prependGroupId>
              <includeTypes>jar</includeTypes>
              <classifier>sources</classifier>
              <outputDirectory>${source-assembly-directory}/lib/glassfish-jstl</outputDirectory>
            </configuration>
          </execution>
          <execution>
            <id>copy-jaspi-deps</id>
            <phase>generate-resources</phase>
            <goals>
              <goal>copy-dependencies</goal>
            </goals>
            <configuration>
              <includeGroupIds>jakarta.authentication</includeGroupIds>
              <includeArtifactIds>jakarta.authentication-api</includeArtifactIds>
              <includeTypes>jar</includeTypes>
              <outputDirectory>${assembly-directory}/lib/jaspi</outputDirectory>
            </configuration>
          </execution>
          <execution>
            <id>copy-jaspi-src-deps</id>
            <phase>generate-resources</phase>
            <goals>
              <goal>copy-dependencies</goal>
            </goals>
            <configuration>
              <includeGroupIds>jakarta.authentication</includeGroupIds>
              <includeArtifactIds>jakarta.authentication-api</includeArtifactIds>
              <includeTypes>jar</includeTypes>
              <classifier>sources</classifier>
              <outputDirectory>${source-assembly-directory}/lib/jaspi</outputDirectory>
            </configuration>
          </execution>
          <execution>
            <id>unpack-config-deps</id>
            <phase>generate-resources</phase>
            <goals>
              <goal>unpack-dependencies</goal>
            </goals>
            <configuration>
              <includeGroupIds>
                org.eclipse.jetty, org.eclipse.jetty.websocket, org.eclipse.jetty.demos
              </includeGroupIds>
              <excludeArtifactIds>infinispan-embedded,infinispan-remote,jetty-test-helper,alpn-api,javax.security.auth.message,javax.activation</excludeArtifactIds>
              <classifier>config</classifier>
              <failOnMissingClassifierArtifact>false</failOnMissingClassifierArtifact>
              <excludes>META-INF/**,webapps/**,start.d/**,start.ini</excludes>
              <outputDirectory>${assembly-directory}</outputDirectory>
            </configuration>
          </execution>
          <execution>
            <id>unpack-infinispan-config</id>
            <phase>generate-resources</phase>
            <goals>
              <goal>unpack</goal>
            </goals>
            <configuration>
              <artifactItems>
                <artifactItem>
                  <groupId>org.eclipse.jetty</groupId>
                  <artifactId>infinispan-embedded</artifactId>
                  <version>${project.version}</version>
                  <classifier>config</classifier>
                  <type>jar</type>
                </artifactItem>
                <artifactItem>
                  <groupId>org.eclipse.jetty</groupId>
                  <artifactId>infinispan-remote</artifactId>
                  <version>${project.version}</version>
                  <classifier>config</classifier>
                  <type>jar</type>
                </artifactItem>
              </artifactItems>
              <excludes>META-INF/**</excludes>
              <outputDirectory>${assembly-directory}</outputDirectory>
            </configuration>
          </execution>
        </executions>
      </plugin>
      <plugin>
        <groupId>org.apache.maven.plugins</groupId>
        <artifactId>maven-antrun-plugin</artifactId>
        <executions>
          <execution>
            <id>set jetty.sh</id>
            <phase>process-resources</phase>
            <goals>
              <goal>run</goal>
            </goals>
            <configuration>
              <target>
                <chmod dir="${assembly-directory}/bin" perm="755" includes="**/*.sh" />
              </target>
            </configuration>
          </execution>
        </executions>
      </plugin>
      <plugin>
        <groupId>org.apache.maven.plugins</groupId>
        <artifactId>maven-assembly-plugin</artifactId>
        <configuration>
          <tarLongFileMode>posix</tarLongFileMode>
          <appendAssemblyId>false</appendAssemblyId>
        </configuration>
        <executions>
          <execution>
            <id>binary</id>
            <phase>package</phase>
            <goals>
              <goal>single</goal>
            </goals>
            <configuration>
              <overrideUid>0</overrideUid>
              <overrideGid>0</overrideGid>
              <descriptors>
                <descriptor>src/main/assembly/jetty-assembly.xml</descriptor>
              </descriptors>
            </configuration>
          </execution>
          <execution>
            <id>sources</id>
            <phase>package</phase>
            <goals>
              <goal>single</goal>
            </goals>
            <configuration>
              <descriptors>
                <descriptor>src/main/assembly/jetty-source-assembly.xml</descriptor>
              </descriptors>
              <appendAssemblyId>true</appendAssemblyId>
            </configuration>
          </execution>
        </executions>
      </plugin>
    </plugins>
  </build>

  <dependencies>
    <dependency>
      <groupId>jakarta.mail</groupId>
      <artifactId>jakarta.mail-api</artifactId>
    </dependency>
    <dependency>
      <groupId>jakarta.annotation</groupId>
      <artifactId>jakarta.annotation-api</artifactId>
    </dependency>
    <dependency>
      <groupId>jakarta.authentication</groupId>
      <artifactId>jakarta.authentication-api</artifactId>
    </dependency>
    <dependency>
      <groupId>jakarta.transaction</groupId>
      <artifactId>jakarta.transaction-api</artifactId>
    </dependency>

    <dependency>
      <groupId>org.ow2.asm</groupId>
      <artifactId>asm</artifactId>
    </dependency>
    <dependency>
      <groupId>org.ow2.asm</groupId>
      <artifactId>asm-commons</artifactId>
    </dependency>
    <dependency>
      <groupId>org.ow2.asm</groupId>
      <artifactId>asm-tree</artifactId>
    </dependency>
    <dependency>
      <groupId>org.ow2.asm</groupId>
      <artifactId>asm-analysis</artifactId>
    </dependency>

    <!-- jetty deps -->
    <dependency>
      <groupId>org.eclipse.jetty</groupId>
      <artifactId>jetty-slf4j-impl</artifactId>
      <scope>test</scope>
    </dependency>
    <dependency>
      <groupId>org.eclipse.jetty</groupId>
      <artifactId>jetty-deploy</artifactId>
    </dependency>
    <dependency>
      <groupId>org.eclipse.jetty</groupId>
      <artifactId>jetty-jmx</artifactId>
    </dependency>
    <dependency>
      <groupId>org.eclipse.jetty</groupId>
      <artifactId>jetty-quickstart</artifactId>
    </dependency>
    <dependency>
      <groupId>org.eclipse.jetty</groupId>
      <artifactId>jetty-start</artifactId>
      <classifier>shaded</classifier>
      <version>${project.version}</version>
    </dependency>
    <dependency>
      <groupId>org.eclipse.jetty</groupId>
      <artifactId>jetty-servlets</artifactId>
    </dependency>
    <dependency>
      <groupId>org.eclipse.jetty.websocket</groupId>
      <artifactId>websocket-servlet</artifactId>
    </dependency>
    <dependency>
      <groupId>org.eclipse.jetty.websocket</groupId>
      <artifactId>websocket-jetty-server</artifactId>
    </dependency>
    <dependency>
      <groupId>org.eclipse.jetty.websocket</groupId>
      <artifactId>websocket-jetty-client</artifactId>
    </dependency>
    <dependency>
      <groupId>org.eclipse.jetty.websocket</groupId>
      <artifactId>websocket-jakarta-server</artifactId>
    </dependency>
    <dependency>
      <groupId>org.eclipse.jetty</groupId>
      <artifactId>apache-jsp</artifactId>
    </dependency>
    <dependency>
      <groupId>org.eclipse.jetty</groupId>
      <artifactId>glassfish-jstl</artifactId>
      <exclusions>
        <exclusion>
          <groupId>javax.el</groupId>
          <artifactId>el-api</artifactId>
        </exclusion>
      </exclusions>
    </dependency>
    <dependency>
      <groupId>org.eclipse.jetty</groupId>
      <artifactId>jetty-plus</artifactId>
    </dependency>
    <dependency>
      <groupId>org.eclipse.jetty</groupId>
      <artifactId>jetty-client</artifactId>
    </dependency>
    <dependency>
      <groupId>org.eclipse.jetty</groupId>
      <artifactId>jetty-proxy</artifactId>
    </dependency>
    <dependency>
      <groupId>org.eclipse.jetty</groupId>
      <artifactId>jetty-unixdomain-server</artifactId>
      <optional>true</optional>
    </dependency>
    <dependency>
      <groupId>org.eclipse.jetty</groupId>
      <artifactId>jetty-unixsocket-server</artifactId>
      <optional>true</optional>
    </dependency>
    <dependency>
      <groupId>org.eclipse.jetty.fcgi</groupId>
      <artifactId>fcgi-server</artifactId>
      <optional>true</optional>
    </dependency>
    <dependency>
      <groupId>org.jboss.logging</groupId>
      <artifactId>jboss-logging</artifactId>
      <optional>true</optional>
    </dependency>
    <dependency>
      <groupId>org.eclipse.jetty</groupId>
      <artifactId>jetty-cdi</artifactId>
      <optional>true</optional>
    </dependency>
    <dependency>
      <groupId>org.eclipse.jetty</groupId>
      <artifactId>jetty-jaas</artifactId>
      <optional>true</optional>
    </dependency>
    <dependency>
      <groupId>org.eclipse.jetty</groupId>
      <artifactId>jetty-annotations</artifactId>
    </dependency>
    <dependency>
      <groupId>org.eclipse.jetty</groupId>
      <artifactId>jetty-rewrite</artifactId>
    </dependency>
    <dependency>
      <groupId>org.eclipse.jetty.http2</groupId>
      <artifactId>http2-server</artifactId>
    </dependency>
    <dependency>
      <groupId>org.eclipse.jetty.http3</groupId>
      <artifactId>http3-server</artifactId>
    </dependency>
    <dependency>
      <groupId>org.eclipse.jetty</groupId>
      <artifactId>jetty-alpn-server</artifactId>
    </dependency>
    <dependency>
      <groupId>org.eclipse.jetty</groupId>
      <artifactId>jetty-alpn-java-server</artifactId>
    </dependency>
    <dependency>
      <groupId>org.eclipse.jetty</groupId>
      <artifactId>jetty-openid</artifactId>
      <optional>true</optional>
    </dependency>
    <dependency>
      <groupId>org.eclipse.jetty</groupId>
      <artifactId>jetty-alpn-conscrypt-server</artifactId>
    </dependency>
    <dependency>
      <groupId>org.eclipse.jetty</groupId>
      <artifactId>jetty-jaspi</artifactId>
      <optional>true</optional>
    </dependency>
    <dependency>
      <groupId>org.eclipse.jetty</groupId>
      <artifactId>infinispan-embedded</artifactId>
      <version>${project.version}</version>
      <type>pom</type>
      <optional>true</optional>
    </dependency>
    <dependency>
      <groupId>org.eclipse.jetty</groupId>
      <artifactId>infinispan-embedded-query</artifactId>
      <optional>true</optional>
    </dependency>
    <dependency>
      <groupId>org.eclipse.jetty</groupId>
      <artifactId>infinispan-remote</artifactId>
      <version>${project.version}</version>
      <type>pom</type>
      <optional>true</optional>
      <exclusions>
        <exclusion>
          <groupId>org.wildfly.common</groupId>
          <artifactId>*</artifactId>
        </exclusion>
      </exclusions>
    </dependency>
    <dependency>
      <groupId>org.eclipse.jetty</groupId>
      <artifactId>infinispan-remote-query</artifactId>
    </dependency>
    <dependency>
      <groupId>org.eclipse.jetty</groupId>
      <artifactId>jetty-hazelcast</artifactId>
      <optional>true</optional>
    </dependency>
    <dependency>
      <groupId>org.eclipse.jetty.gcloud</groupId>
      <artifactId>jetty-gcloud-session-manager</artifactId>
      <optional>true</optional>
    </dependency>
    <dependency>
      <groupId>org.eclipse.jetty.memcached</groupId>
      <artifactId>jetty-memcached-sessions</artifactId>
      <optional>true</optional>
    </dependency>
    <dependency>
      <groupId>org.eclipse.jetty</groupId>
      <artifactId>jetty-nosql</artifactId>
      <optional>true</optional>
    </dependency>
    <dependency>
      <groupId>org.eclipse.jetty</groupId>
      <artifactId>jetty-keystore</artifactId>
      <optional>true</optional>
    </dependency>
    <!-- Demo Apps -->
    <dependency>
      <groupId>org.eclipse.jetty.demos</groupId>
      <artifactId>demo-mock-resources</artifactId>
      <version>${project.version}</version>
      <classifier>config</classifier>
      <type>jar</type>
      <optional>true</optional>
    </dependency>
    <dependency>
      <groupId>org.eclipse.jetty.demos</groupId>
      <artifactId>demo-jetty-webapp</artifactId>
      <version>${project.version}</version>
      <classifier>config</classifier>
      <type>jar</type>
      <optional>true</optional>
      <exclusions>
        <exclusion>
          <groupId>javax.el</groupId>
          <artifactId>el-api</artifactId>
        </exclusion>
      </exclusions>
    </dependency>
    <dependency>
      <groupId>org.eclipse.jetty.demos</groupId>
      <artifactId>demo-jaas-webapp</artifactId>
      <version>${project.version}</version>
      <classifier>config</classifier>
      <type>jar</type>
      <optional>true</optional>
    </dependency>
    <dependency>
      <groupId>org.eclipse.jetty.demos</groupId>
      <artifactId>demo-jndi-webapp</artifactId>
      <version>${project.version}</version>
      <classifier>config</classifier>
      <type>jar</type>
      <optional>true</optional>
    </dependency>
    <dependency>
      <groupId>org.eclipse.jetty.demos</groupId>
      <artifactId>demo-spec-webapp</artifactId>
      <version>${project.version}</version>
      <classifier>config</classifier>
      <type>jar</type>
      <optional>true</optional>
    </dependency>
    <dependency>
      <groupId>org.eclipse.jetty.demos</groupId>
      <artifactId>demo-async-rest-webapp</artifactId>
      <version>${project.version}</version>
      <classifier>config</classifier>
      <type>jar</type>
      <optional>true</optional>
    </dependency>
    <dependency>
      <groupId>org.eclipse.jetty.demos</groupId>
      <artifactId>demo-proxy-webapp</artifactId>
      <version>${project.version}</version>
      <classifier>config</classifier>
      <type>jar</type>
      <optional>true</optional>
    </dependency>
    <dependency>
      <groupId>org.eclipse.jetty.demos</groupId>
      <artifactId>demo-simple-webapp</artifactId>
      <version>${project.version}</version>
      <classifier>config</classifier>
      <type>jar</type>
      <optional>true</optional>
    </dependency>
    <dependency>
      <groupId>org.eclipse.jetty.demos</groupId>
      <artifactId>demo-jsp-webapp</artifactId>
      <version>${project.version}</version>
      <classifier>config</classifier>
      <type>jar</type>
      <optional>true</optional>
    </dependency>
    <dependency>
<<<<<<< HEAD
      <groupId>org.eclipse.jetty</groupId>
      <artifactId>javadoc</artifactId>
      <version>${project.version}</version>
      <classifier>javadoc</classifier>
      <type>jar</type>
=======
      <groupId>org.apache.logging.log4j</groupId>
      <artifactId>log4j-api</artifactId>
      <optional>true</optional>
    </dependency>
    <dependency>
      <groupId>ch.qos.logback</groupId>
      <artifactId>logback-core</artifactId>
>>>>>>> 0411e1f1
      <optional>true</optional>
    </dependency>
  </dependencies>

</project><|MERGE_RESOLUTION|>--- conflicted
+++ resolved
@@ -872,24 +872,5 @@
       <type>jar</type>
       <optional>true</optional>
     </dependency>
-    <dependency>
-<<<<<<< HEAD
-      <groupId>org.eclipse.jetty</groupId>
-      <artifactId>javadoc</artifactId>
-      <version>${project.version}</version>
-      <classifier>javadoc</classifier>
-      <type>jar</type>
-=======
-      <groupId>org.apache.logging.log4j</groupId>
-      <artifactId>log4j-api</artifactId>
-      <optional>true</optional>
-    </dependency>
-    <dependency>
-      <groupId>ch.qos.logback</groupId>
-      <artifactId>logback-core</artifactId>
->>>>>>> 0411e1f1
-      <optional>true</optional>
-    </dependency>
   </dependencies>
-
 </project>