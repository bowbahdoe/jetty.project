--- conflicted
+++ resolved
@@ -17,7 +17,7 @@
     <pax.url.version>2.6.2</pax.url.version>
     <swissbox.version>1.8.3</swissbox.version>
     <tinybundles.version>3.0.0</tinybundles.version>
-    <injection.bundle.version>1.2</injection.bundle.version>
+    <spifly.version>1.3.4</spifly.version>
   </properties>
   <dependencies>
     <!-- Pax Exam Dependencies -->
@@ -134,7 +134,6 @@
     <dependency>
       <groupId>org.apache.geronimo.specs</groupId>
       <artifactId>geronimo-atinject_1.0_spec</artifactId>
-      <version>${injection.bundle.version}</version>
       <scope>test</scope>
     </dependency>
 
@@ -200,13 +199,8 @@
       <artifactId>jetty-jakarta-servlet-api</artifactId>
     </dependency>
     <dependency>
-<<<<<<< HEAD
       <groupId>jakarta.inject</groupId>
       <artifactId>jakarta.inject-api</artifactId>
-=======
-      <groupId>org.apache.geronimo.specs</groupId>
-      <artifactId>geronimo-jta_1.1_spec</artifactId>
->>>>>>> 66b94281
       <scope>test</scope>
     </dependency>
     <dependency>
@@ -217,7 +211,7 @@
     <dependency>
       <groupId>org.apache.aries.spifly</groupId>
       <artifactId>org.apache.aries.spifly.dynamic.bundle</artifactId>
-      <version>1.3.4</version>
+      <version>${spifly.version}</version>
       <scope>test</scope>
       <exclusions>
         <exclusion>
@@ -229,8 +223,6 @@
     <dependency>
       <groupId>jakarta.activation</groupId>
       <artifactId>jakarta.activation-api</artifactId>
-<<<<<<< HEAD
-      <version>2.0.0-RC3</version>
       <scope>test</scope>
     </dependency>
     <dependency>
@@ -238,8 +230,8 @@
       <artifactId>apache-jsp</artifactId>
     </dependency>
     <dependency>
-        <groupId>org.mortbay.jasper</groupId>
-        <artifactId>apache-el</artifactId>
+      <groupId>org.mortbay.jasper</groupId>
+      <artifactId>apache-el</artifactId>
     </dependency>
     <dependency>
       <groupId>jakarta.servlet.jsp.jstl</groupId>
@@ -250,17 +242,6 @@
           <artifactId>jakarta.el-api</artifactId>
         </exclusion>
       </exclusions>
-=======
-      <scope>test</scope>
-    </dependency>
-    <dependency>
-      <groupId>org.glassfish.web</groupId>
-      <artifactId>javax.servlet.jsp.jstl</artifactId>
-    </dependency>
-    <dependency>
-      <groupId>org.eclipse.jetty.orbit</groupId>
-      <artifactId>javax.servlet.jsp.jstl</artifactId>
->>>>>>> 66b94281
     </dependency>
     <dependency>
       <groupId>org.glassfish.web</groupId>
