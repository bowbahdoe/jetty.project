// ========================================================================
// Copyright (c) 2012-2012 Mort Bay Consulting Pty. Ltd.
// All rights reserved. This program and the accompanying materials
// are made available under the terms of the Eclipse Public License v1.0
// and Apache License v2.0 which accompanies this distribution.
// The Eclipse Public License is available at
// http://www.eclipse.org/legal/epl-v10.html
// The Apache License v2.0 is available at
// http://www.opensource.org/licenses/apache2.0.php
// You may elect to redistribute this code under either of these licenses.
// ========================================================================

package org.eclipse.jetty.io;

import java.io.IOException;
import java.nio.ByteBuffer;
import java.nio.channels.ClosedChannelException;
import java.nio.channels.WritePendingException;
import java.util.EnumMap;
import java.util.EnumSet;
import java.util.Set;
import java.util.concurrent.atomic.AtomicReference;

import org.eclipse.jetty.util.Callback;
import org.eclipse.jetty.util.log.Log;
import org.eclipse.jetty.util.log.Logger;


/**
<<<<<<< HEAD
 * A Utility class to help implement {@link EndPoint#write(Object, Callback, ByteBuffer...)}
 * by calling {@link EndPoint#flush(ByteBuffer...)} until all content is written.
 * The abstract method {@link #onIncompleteFlushed()} is called when not all content has been
 * written after a call to flush and should organise for the {@link #completeWrite()}
 * method to be called when a subsequent call to flush should be able to make more progress.
 *
 * TODO remove synchronisation
=======
 * A Utility class to help implement {@link AsyncEndPoint#write(Object, Callback, ByteBuffer...)} by calling
 * {@link EndPoint#flush(ByteBuffer...)} until all content is written.
 * The abstract method {@link #onIncompleteFlushed()} is called when not all content has been written after a call to
 * flush and should organise for the {@link #completeWrite()} method to be called when a subsequent call to flush
 * should  be able to make more progress.
>>>>>>> 88cc3bfd
 */
abstract public class WriteFlusher
{
    private static final Logger logger = Log.getLogger(WriteFlusher.class);
    private static final EnumMap<StateType, Set<StateType>> __stateTransitions = new EnumMap<>(StateType.class);
    private static final State idleState = new IdleState();
    private static State writingState = new WritingState();
    private static final State failedState = new FailedState();
    private static final State completingState = new CompletingState();
    private final EndPoint _endPoint;
    private final AtomicReference<State> _state = new AtomicReference<>();
    private volatile Throwable failure;

    static
    {
        // fill the state machine
        __stateTransitions.put(StateType.IDLE, EnumSet.of(StateType.WRITING, StateType.FAILED));
        __stateTransitions.put(StateType.WRITING, EnumSet.of(StateType.IDLE, StateType.PENDING, StateType.FAILED));
        __stateTransitions.put(StateType.PENDING, EnumSet.of(StateType.IDLE, StateType.COMPLETING, StateType.FAILED));
        __stateTransitions.put(StateType.COMPLETING, EnumSet.of(StateType.IDLE, StateType.PENDING, StateType.FAILED));
        __stateTransitions.put(StateType.FAILED, EnumSet.noneOf(StateType.class));
    }

    protected WriteFlusher(EndPoint endPoint)
    {
        _state.set(idleState);
        _endPoint = endPoint;
    }

    private enum StateType
    {
        IDLE,
        WRITING,
        PENDING,
        COMPLETING,
        FAILED
    }

    /**
     * Tries to update the currenState to the given new state.
     * @param newState the desired new state
     * @return the state before the updateState or null if the state transition failed
     * @throws WritePendingException if currentState is WRITING and new state is WRITING (api usage error)
     */
    private State updateState(State newState)
    {
        State currentState = _state.get();
        boolean updated = false;

        while (!updated)
        {
            if (!isTransitionAllowed(currentState, newState))
                return null; // return false + currentState

            updated = _state.compareAndSet(currentState, newState);
            logger.debug("StateType update: {} -> {} {}", currentState, newState, updated ? "" : "failed");
            if (!updated)
                currentState = _state.get();
        }
        // We need to return true and currentState
        return currentState;
    }

    private boolean isTransitionAllowed(State currentState, State newState)
    {
        Set<StateType> allowedNewStateTypes = __stateTransitions.get(currentState.getType());
        if (currentState.getType() == StateType.WRITING && newState.getType() == StateType.WRITING)
        {
            throw new WritePendingException();
        }
        if (!allowedNewStateTypes.contains(newState.getType()))
        {
            logger.debug("StateType update: {} -> {} not allowed", currentState, newState);
            return false;
        }
        return true;
    }

    /**
     * State represents a State of WriteFlusher.
     *
     * @param <C>
     */
    private static class State<C>
    {
        private final StateType _type;
        private final C _context;
        private final Callback<C> _callback;
        private ByteBuffer[] _buffers;

        private State(StateType stateType, ByteBuffer[] buffers, C context, Callback<C> callback)
        {
            _type = stateType;
            _buffers = buffers;
            _context = context;
            _callback = callback;
        }

        /**
         * In most States this is a noop. In others it needs to be overwritten.
         *
         * @param cause cause of the failure
         */
        protected void fail(Throwable cause)
        {
        }

        /**
         * In most States this is a noop. In others it needs to be overwritten.
         */
        protected void complete()
        {
        }

        public StateType getType()
        {
            return _type;
        }

        protected C getContext()
        {
            return _context;
        }

        protected Callback<C> getCallback()
        {
            return _callback;
        }

        public ByteBuffer[] getBuffers()
        {
            return _buffers;
        }

        @Override
        public String toString()
        {
            return String.format("%s", _type);
        }
    }

    /**
     * In IdleState WriteFlusher is idle and accepts new writes
     */
    private static class IdleState extends State<Void>
    {
        private IdleState()
        {
            super(StateType.IDLE, null, null, null);
        }
    }

    /**
     * In WritingState WriteFlusher is currently writing.
     */
    private static class WritingState extends State<Void>
    {
        private WritingState()
        {
            super(StateType.WRITING, null, null, null);
        }
    }

    /**
     * In FailedState no more operations are allowed. The current implementation will never recover from this state.
     */
    private static class FailedState extends State<Void>
    {
        private FailedState()
        {
            super(StateType.FAILED, null, null, null);
        }
    }

    /**
     * In CompletingState WriteFlusher is flushing buffers that have not been fully written in write(). If write()
     * didn't flush all buffers in one go, it'll switch the State to PendingState. completeWrite() will then switch to
     * this state and try to flush the remaining buffers.
     */
    private static class CompletingState extends State<Void>
    {
        private CompletingState()
        {
            super(StateType.COMPLETING, null, null, null);
        }
    }

    /**
     * In PendingState not all buffers could be written in one go. Then write() will switch to PendingState() and
     * preserve the state by creating a new PendingState object with the given parameters.
     *
     * @param <C>
     */
    private class PendingState<C> extends State<C>
    {
        private PendingState(ByteBuffer[] buffers, C context, Callback<C> callback)
        {
            super(StateType.PENDING, buffers, context, callback);
        }

        @Override
        protected void fail(Throwable cause)
        {
            getCallback().failed(getContext(), cause);
        }

        @Override
        protected void complete()
        {
            getCallback().completed(getContext());
        }
    }

    /**
     * Tries to switch state to WRITING. If successful it writes the given buffers to the EndPoint. If state transition
     * fails it'll fail the callback.
     *
     * If not all buffers can be written in one go it creates a new {@link PendingState} object to preserve the state
     * and then calls {@link #onIncompleteFlushed()}. The remaining buffers will be written in {@link #completeWrite()}.
     *
     * If all buffers have been written it calls callback.complete().
     *
     * @param context context to pass to the callback
     * @param callback the callback to call on either failed or complete
     * @param buffers the buffers to flush to the endpoint
     * @param <C> type of the context
     */
    public <C> void write(C context, Callback<C> callback, ByteBuffer... buffers)
    {
        if (callback == null)
            throw new IllegalArgumentException();
        logger.debug("write: {}", this);
        if (updateState(writingState) == null)
        {
            fail(context, callback, failure);
            return;
        }
        try
        {
            _endPoint.flush(buffers);

            // Are we complete?
            for (ByteBuffer b : buffers)
            {
                if (b.hasRemaining())
                {
                    if (updateState(new PendingState<>(buffers, context, callback)) == null)
                        fail(context, callback, failure);
                    else
                        onIncompleteFlushed();
                    return;
                }
            }
            // If updateState didn't succeed, we don't care as our buffers have been written
            updateState(idleState);
            callback.completed(context);
        }
        catch (IOException e)
        {
            // If updateState didn't succeed, we don't care as writing our buffers failed
            updateState(failedState);
            fail(context, callback, e);
        }
    }

    private <C> void fail(C context, Callback<C> callback, Throwable failure)
    {
        if (failure == null)
            failure = new IllegalStateException();
        callback.failed(context, failure);
    }

    /**
     * Abstract call to be implemented by specific WriteFlushers. It should schedule a call to {@link #completeWrite()}
     * or {@link #failed(Throwable)} when appropriate.
     */
    abstract protected void onIncompleteFlushed();

    /**
     * Complete a write that has not completed and that called {@link #onIncompleteFlushed()} to request a call to this
     * method when a call to {@link EndPoint#flush(ByteBuffer...)} is likely to be able to progress.
     *
     * It tries to switch from PENDING to COMPLETING. If state transition fails, then it does nothing as the callback
     * should have been already failed. That's because the only way to switch from PENDING outside this method is
     * {@link #failed(Throwable)} or {@link #close()}
     */
    public void completeWrite()
    {
        State currentState = updateState(completingState);
        if (currentState == null)
            return;

        try
        {
            _endPoint.flush(currentState.getBuffers());

            // Are we complete?
            for (ByteBuffer b : currentState.getBuffers())
            {
                if (b.hasRemaining())
                {
                    if (updateState(currentState) == null)
                        currentState.fail(failure);
                    else
                        onIncompleteFlushed();
                    return;
                }
            }
            // If updateState didn't succeed, we don't care as our buffers have been written
            updateState(idleState);
            currentState.complete();
        }
        catch (IOException e)
        {
            // If updateState didn't succeed, we don't care as writing our buffers failed
            updateState(failedState);
            currentState.fail(e);
        }
    }

    public void failed(Throwable cause)
    {
        failure = cause;
        logger.debug("failed: " + this, cause);
        _state.get().fail(cause);
        updateState(failedState);
    }

    public void close()
    {
        failed(new ClosedChannelException());
    }

    public boolean isWritePending()
    {
        return _state.get().getType() == StateType.PENDING;
    }

    //TODO: remove
    State getState()
    {
        return _state.get();
    }

    @Override
    public String toString()
    {
        return String.format("WriteFlusher@%x{%s}", hashCode(), _state.get());
    }
}<|MERGE_RESOLUTION|>--- conflicted
+++ resolved
@@ -27,47 +27,55 @@
 
 
 /**
-<<<<<<< HEAD
- * A Utility class to help implement {@link EndPoint#write(Object, Callback, ByteBuffer...)}
- * by calling {@link EndPoint#flush(ByteBuffer...)} until all content is written.
- * The abstract method {@link #onIncompleteFlushed()} is called when not all content has been
- * written after a call to flush and should organise for the {@link #completeWrite()}
- * method to be called when a subsequent call to flush should be able to make more progress.
- *
- * TODO remove synchronisation
-=======
- * A Utility class to help implement {@link AsyncEndPoint#write(Object, Callback, ByteBuffer...)} by calling
+ * A Utility class to help implement {@link EndPoint#write(Object, Callback, ByteBuffer...)} by calling
  * {@link EndPoint#flush(ByteBuffer...)} until all content is written.
  * The abstract method {@link #onIncompleteFlushed()} is called when not all content has been written after a call to
  * flush and should organise for the {@link #completeWrite()} method to be called when a subsequent call to flush
  * should  be able to make more progress.
->>>>>>> 88cc3bfd
+ * <p>
  */
 abstract public class WriteFlusher
 {
-    private static final Logger logger = Log.getLogger(WriteFlusher.class);
+    private static final Logger LOG = Log.getLogger(WriteFlusher.class);
     private static final EnumMap<StateType, Set<StateType>> __stateTransitions = new EnumMap<>(StateType.class);
-    private static final State idleState = new IdleState();
-    private static State writingState = new WritingState();
-    private static final State failedState = new FailedState();
-    private static final State completingState = new CompletingState();
+    private static final State __IDLE = new IdleState();
+    private static final State __WRITING = new WritingState();
+    private static final State __COMPLETING = new CompletingState();
     private final EndPoint _endPoint;
     private final AtomicReference<State> _state = new AtomicReference<>();
-    private volatile Throwable failure;
 
     static
     {
         // fill the state machine
-        __stateTransitions.put(StateType.IDLE, EnumSet.of(StateType.WRITING, StateType.FAILED));
+        __stateTransitions.put(StateType.IDLE, EnumSet.of(StateType.WRITING));
         __stateTransitions.put(StateType.WRITING, EnumSet.of(StateType.IDLE, StateType.PENDING, StateType.FAILED));
-        __stateTransitions.put(StateType.PENDING, EnumSet.of(StateType.IDLE, StateType.COMPLETING, StateType.FAILED));
+        __stateTransitions.put(StateType.PENDING, EnumSet.of(StateType.COMPLETING,StateType.IDLE));
         __stateTransitions.put(StateType.COMPLETING, EnumSet.of(StateType.IDLE, StateType.PENDING, StateType.FAILED));
-        __stateTransitions.put(StateType.FAILED, EnumSet.noneOf(StateType.class));
-    }
-
+        __stateTransitions.put(StateType.FAILED, EnumSet.of(StateType.IDLE));
+    }
+
+    // A write operation may either complete immediately:
+    //     IDLE-->WRITING-->IDLE
+    // Or it may not completely flush and go via the PENDING state
+    //     IDLE-->WRITING-->PENDING-->COMPLETING-->IDLE
+    // Or it may take several cycles to complete
+    //     IDLE-->WRITING-->PENDING-->COMPLETING-->PENDING-->COMPLETING-->IDLE
+    //
+    // If a failure happens while in IDLE, it is a noop since there is no operation to tell of the failure.
+    // If a failure happens in PENDING state, then the fail method calls the pending callback and moves to IDLE state
+    // Otherwise if a fail happens, the state is set to FAIL, so that a subsequent attempt to move out of WRITING or COMPLETING
+    // will discover the failure and call the callbacks before returning to IDLE
+    // Thus the possible paths for a failure are:
+    // 
+    //  IDLE--(fail)-->IDLE
+    //  IDLE-->WRITING--(fail)-->FAILED-->IDLE
+    //  IDLE-->WRITING-->PENDING--(fail)-->IDLE
+    //  IDLE-->WRITING-->PENDING-->COMPLETING--(fail)-->FAILED-->IDLE
+    //
+    
     protected WriteFlusher(EndPoint endPoint)
     {
-        _state.set(idleState);
+        _state.set(__IDLE);
         _endPoint = endPoint;
     }
 
@@ -81,28 +89,32 @@
     }
 
     /**
-     * Tries to update the currenState to the given new state.
-     * @param newState the desired new state
-     * @return the state before the updateState or null if the state transition failed
+     * Tries to update the current state to the given new state.
+     * @param nextState the desired new state
+     * @return the previous state or null if the state transition failed
      * @throws WritePendingException if currentState is WRITING and new state is WRITING (api usage error)
      */
-    private State updateState(State newState)
-    {
-        State currentState = _state.get();
-        boolean updated = false;
-
-        while (!updated)
-        {
-            if (!isTransitionAllowed(currentState, newState))
-                return null; // return false + currentState
-
-            updated = _state.compareAndSet(currentState, newState);
-            logger.debug("StateType update: {} -> {} {}", currentState, newState, updated ? "" : "failed");
-            if (!updated)
-                currentState = _state.get();
-        }
-        // We need to return true and currentState
-        return currentState;
+    private boolean updateState(State previous,State next)
+    {
+        if (!isTransitionAllowed(previous,next))
+            throw new IllegalStateException();
+        
+        return _state.compareAndSet(previous,next); 
+    }
+    
+    private void pendingFail(PendingState<?> pending)
+    {
+        State current = _state.get();
+        if (current.getType()==StateType.FAILED)
+        {
+            FailedState failed=(FailedState)current;
+            if (updateState(failed,__IDLE))
+            {
+                pending.fail(failed.getCause());
+                return;
+            }
+        }
+        throw new IllegalStateException();
     }
 
     private boolean isTransitionAllowed(State currentState, State newState)
@@ -114,7 +126,7 @@
         }
         if (!allowedNewStateTypes.contains(newState.getType()))
         {
-            logger.debug("StateType update: {} -> {} not allowed", currentState, newState);
+            LOG.debug("StateType update: {} -> {} not allowed", currentState, newState);
             return false;
         }
         return true;
@@ -122,58 +134,19 @@
 
     /**
      * State represents a State of WriteFlusher.
-     *
-     * @param <C>
-     */
-    private static class State<C>
+     */
+    private static class State
     {
         private final StateType _type;
-        private final C _context;
-        private final Callback<C> _callback;
-        private ByteBuffer[] _buffers;
-
-        private State(StateType stateType, ByteBuffer[] buffers, C context, Callback<C> callback)
+
+        private State(StateType stateType)
         {
             _type = stateType;
-            _buffers = buffers;
-            _context = context;
-            _callback = callback;
-        }
-
-        /**
-         * In most States this is a noop. In others it needs to be overwritten.
-         *
-         * @param cause cause of the failure
-         */
-        protected void fail(Throwable cause)
-        {
-        }
-
-        /**
-         * In most States this is a noop. In others it needs to be overwritten.
-         */
-        protected void complete()
-        {
         }
 
         public StateType getType()
         {
             return _type;
-        }
-
-        protected C getContext()
-        {
-            return _context;
-        }
-
-        protected Callback<C> getCallback()
-        {
-            return _callback;
-        }
-
-        public ByteBuffer[] getBuffers()
-        {
-            return _buffers;
         }
 
         @Override
@@ -186,33 +159,40 @@
     /**
      * In IdleState WriteFlusher is idle and accepts new writes
      */
-    private static class IdleState extends State<Void>
+    private static class IdleState extends State
     {
         private IdleState()
         {
-            super(StateType.IDLE, null, null, null);
+            super(StateType.IDLE);
         }
     }
 
     /**
      * In WritingState WriteFlusher is currently writing.
      */
-    private static class WritingState extends State<Void>
+    private static class WritingState extends State
     {
         private WritingState()
         {
-            super(StateType.WRITING, null, null, null);
+            super(StateType.WRITING);
         }
     }
 
     /**
      * In FailedState no more operations are allowed. The current implementation will never recover from this state.
      */
-    private static class FailedState extends State<Void>
-    {
-        private FailedState()
-        {
-            super(StateType.FAILED, null, null, null);
+    private static class FailedState extends State
+    {
+        private final Throwable _cause;
+        private FailedState(Throwable cause)
+        {
+            super(StateType.FAILED);
+            _cause=cause;
+        }
+        
+        public Throwable getCause()
+        {
+            return _cause;
         }
     }
 
@@ -221,11 +201,11 @@
      * didn't flush all buffers in one go, it'll switch the State to PendingState. completeWrite() will then switch to
      * this state and try to flush the remaining buffers.
      */
-    private static class CompletingState extends State<Void>
+    private static class CompletingState extends State
     {
         private CompletingState()
         {
-            super(StateType.COMPLETING, null, null, null);
+            super(StateType.COMPLETING);
         }
     }
 
@@ -235,25 +215,41 @@
      *
      * @param <C>
      */
-    private class PendingState<C> extends State<C>
-    {
+    private class PendingState<C> extends State
+    {
+        private final C _context;
+        private final Callback<C> _callback;
+        private ByteBuffer[] _buffers;
+        
         private PendingState(ByteBuffer[] buffers, C context, Callback<C> callback)
         {
-            super(StateType.PENDING, buffers, context, callback);
-        }
-
-        @Override
+            super(StateType.PENDING);
+            _buffers = buffers;
+            _context = context;
+            _callback = callback;
+        }
+
+        public ByteBuffer[] getBuffers()
+        {
+            return _buffers;
+        }
+        
         protected void fail(Throwable cause)
         {
-            getCallback().failed(getContext(), cause);
-        }
-
-        @Override
+            _callback.failed(_context, cause);
+        }
+
         protected void complete()
         {
-            getCallback().completed(getContext());
-        }
-    }
+            _callback.completed(_context);
+        }
+    }
+    
+    /**
+     * Abstract call to be implemented by specific WriteFlushers. It should schedule a call to {@link #completeWrite()}
+     * or {@link #onFail(Throwable)} when appropriate.
+     */
+    abstract protected void onIncompleteFlushed();
 
     /**
      * Tries to switch state to WRITING. If successful it writes the given buffers to the EndPoint. If state transition
@@ -269,16 +265,15 @@
      * @param buffers the buffers to flush to the endpoint
      * @param <C> type of the context
      */
-    public <C> void write(C context, Callback<C> callback, ByteBuffer... buffers)
+    public <C> void write(C context, Callback<C> callback, ByteBuffer... buffers) throws WritePendingException
     {
         if (callback == null)
             throw new IllegalArgumentException();
-        logger.debug("write: {}", this);
-        if (updateState(writingState) == null)
-        {
-            fail(context, callback, failure);
-            return;
-        }
+        LOG.debug("write: {}", this);
+        
+        if (!updateState(__IDLE,__WRITING))
+            throw new WritePendingException();
+        
         try
         {
             _endPoint.flush(buffers);
@@ -288,37 +283,28 @@
             {
                 if (b.hasRemaining())
                 {
-                    if (updateState(new PendingState<>(buffers, context, callback)) == null)
-                        fail(context, callback, failure);
-                    else
+                    PendingState<?> pending=new PendingState<>(buffers, context, callback);
+                    if (updateState(__WRITING,pending))
                         onIncompleteFlushed();
                     return;
                 }
             }
+            
             // If updateState didn't succeed, we don't care as our buffers have been written
-            updateState(idleState);
-            callback.completed(context);
+            if (updateState(__WRITING,__IDLE))
+                callback.completed(context);
+            else 
+                pendingFail(new PendingState<>(buffers, context, callback));
         }
         catch (IOException e)
         {
-            // If updateState didn't succeed, we don't care as writing our buffers failed
-            updateState(failedState);
-            fail(context, callback, e);
-        }
-    }
-
-    private <C> void fail(C context, Callback<C> callback, Throwable failure)
-    {
-        if (failure == null)
-            failure = new IllegalStateException();
-        callback.failed(context, failure);
-    }
-
-    /**
-     * Abstract call to be implemented by specific WriteFlushers. It should schedule a call to {@link #completeWrite()}
-     * or {@link #failed(Throwable)} when appropriate.
-     */
-    abstract protected void onIncompleteFlushed();
+            if (updateState(__WRITING,__IDLE))
+                callback.failed(context, e);
+            else 
+                pendingFail(new PendingState<>(buffers, context, callback));
+        }
+    }
+
 
     /**
      * Complete a write that has not completed and that called {@link #onIncompleteFlushed()} to request a call to this
@@ -326,64 +312,105 @@
      *
      * It tries to switch from PENDING to COMPLETING. If state transition fails, then it does nothing as the callback
      * should have been already failed. That's because the only way to switch from PENDING outside this method is
-     * {@link #failed(Throwable)} or {@link #close()}
+     * {@link #onFail(Throwable)} or {@link #onClose()}
      */
     public void completeWrite()
     {
-        State currentState = updateState(completingState);
-        if (currentState == null)
-            return;
-
+        State previous = _state.get();
+        PendingState<?> pending=null;
+        
+        if (previous.getType()!=StateType.PENDING)
+            return; // failure already handled.
+
+        pending=(PendingState<?>)previous;
+        if (!updateState(pending,__COMPLETING))
+            return; // failure already handled.
+       
         try
         {
-            _endPoint.flush(currentState.getBuffers());
+            ByteBuffer[] buffers = pending.getBuffers();
+            
+            _endPoint.flush(buffers);
 
             // Are we complete?
-            for (ByteBuffer b : currentState.getBuffers())
+            for (ByteBuffer b : buffers)
             {
                 if (b.hasRemaining())
                 {
-                    if (updateState(currentState) == null)
-                        currentState.fail(failure);
-                    else
+                    if (updateState(__COMPLETING,pending))
                         onIncompleteFlushed();
                     return;
                 }
             }
+            
             // If updateState didn't succeed, we don't care as our buffers have been written
-            updateState(idleState);
-            currentState.complete();
+            if(updateState(__COMPLETING,__IDLE))
+                pending.complete();
+            else
+                pendingFail(pending);
         }
         catch (IOException e)
         {
-            // If updateState didn't succeed, we don't care as writing our buffers failed
-            updateState(failedState);
-            currentState.fail(e);
-        }
-    }
-
-    public void failed(Throwable cause)
-    {
-        failure = cause;
-        logger.debug("failed: " + this, cause);
-        _state.get().fail(cause);
-        updateState(failedState);
-    }
-
-    public void close()
-    {
-        failed(new ClosedChannelException());
-    }
-
-    public boolean isWritePending()
-    {
-        return _state.get().getType() == StateType.PENDING;
-    }
-
-    //TODO: remove
-    State getState()
-    {
-        return _state.get();
+            if(updateState(__COMPLETING,__IDLE))
+                pending.fail(e);
+            else
+                pendingFail(pending);
+        }
+    }
+
+    public void onFail(Throwable cause)
+    {
+        LOG.debug("failed: " + this, cause);
+        
+        // Keep trying to handle the failure until we get to IDLE or FAILED state
+        while(true)
+        {
+            State current=_state.get();
+            switch(current.getType())
+            {
+                case IDLE:
+                    return;
+                    
+                case PENDING:
+                    PendingState<?> pending = (PendingState<?>)current;
+                    if (updateState(pending,__IDLE))
+                    {
+                        pending.fail(cause);
+                        return;
+                    }
+                    break;
+                    
+                default:
+                    if (updateState(current,new FailedState(cause)))
+                        return;
+                    break;
+            }
+        }
+    }
+
+    public void onClose()
+    {
+        if (_state.get()==__IDLE)
+            return;
+        onFail(new ClosedChannelException());
+    }
+
+    public boolean isIdle()
+    {
+        return _state.get().getType() == StateType.IDLE;
+    }
+    
+    public boolean isInProgress()
+    {
+        switch(_state.get().getType())
+        {
+            case WRITING:
+            case PENDING:
+            case COMPLETING:
+                return true;
+            default:
+                return false;
+        }
     }
 
     @Override
