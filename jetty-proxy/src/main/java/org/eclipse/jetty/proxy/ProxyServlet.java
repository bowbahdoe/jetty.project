--- conflicted
+++ resolved
@@ -41,7 +41,6 @@
 import javax.servlet.http.HttpServletResponse;
 
 import org.eclipse.jetty.client.HttpClient;
-import org.eclipse.jetty.client.api.ContentProvider;
 import org.eclipse.jetty.client.api.Request;
 import org.eclipse.jetty.client.api.Response;
 import org.eclipse.jetty.client.api.Result;
@@ -50,7 +49,6 @@
 import org.eclipse.jetty.http.HttpHeader;
 import org.eclipse.jetty.http.HttpMethod;
 import org.eclipse.jetty.http.HttpVersion;
-import org.eclipse.jetty.util.Callback;
 import org.eclipse.jetty.util.HttpCookieStore;
 import org.eclipse.jetty.util.log.Log;
 import org.eclipse.jetty.util.log.Logger;
@@ -476,7 +474,6 @@
         proxyRequest.send(new ProxyResponseListener(request, response));
     }
 
-<<<<<<< HEAD
     protected ContentProvider proxyRequestContent(final AsyncContext asyncContext, final int requestId) throws IOException
     {
         final HttpServletRequest request = (HttpServletRequest)asyncContext.getRequest();
@@ -497,8 +494,6 @@
         };
     }
 
-=======
->>>>>>> 9f76856f
     protected void onRewriteFailed(HttpServletRequest request, HttpServletResponse response) throws IOException
     {
         response.sendError(HttpServletResponse.SC_FORBIDDEN);
@@ -612,8 +607,7 @@
      * <li>proxyTo - a mandatory URI like http://host:80/context to which the request is proxied.</li>
      * <li>prefix - an optional URI prefix that is stripped from the start of the forwarded URI.</li>
      * </ul>
-     * <p/>
-     * For example, if a request is received at "/foo/bar", the 'proxyTo' parameter is "http://host:80/context"
+     * For example, if a request is received at /foo/bar and the 'proxyTo' parameter is "http://host:80/context"
      * and the 'prefix' parameter is "/foo", then the request would be proxied to "http://host:80/context/bar".
      */
     public static class Transparent extends ProxyServlet
