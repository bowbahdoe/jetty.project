--- conflicted
+++ resolved
@@ -1,4 +1,3 @@
-<<<<<<< HEAD
 //
 //  ========================================================================
 //  Copyright (c) 1995-2017 Mort Bay Consulting Pty. Ltd.
@@ -270,278 +269,4 @@
         assertThat("Expecting Value after '|' in [" + arg + "]", value.length(), greaterThan(0));
         return value;
     }
-}
-=======
-//
-//  ========================================================================
-//  Copyright (c) 1995-2017 Mort Bay Consulting Pty. Ltd.
-//  ------------------------------------------------------------------------
-//  All rights reserved. This program and the accompanying materials
-//  are made available under the terms of the Eclipse Public License v1.0
-//  and Apache License v2.0 which accompanies this distribution.
-//
-//      The Eclipse Public License is available at
-//      http://www.eclipse.org/legal/epl-v10.html
-//
-//      The Apache License v2.0 is available at
-//      http://www.opensource.org/licenses/apache2.0.php
-//
-//  You may elect to redistribute this code under either of these licenses.
-//  ========================================================================
-//
-
-package org.eclipse.jetty.start;
-
-import static org.hamcrest.Matchers.greaterThan;
-import static org.hamcrest.Matchers.greaterThanOrEqualTo;
-import static org.junit.Assert.assertThat;
-import static org.junit.Assert.assertTrue;
-
-import java.io.File;
-import java.io.FileNotFoundException;
-import java.io.IOException;
-import java.nio.file.Path;
-import java.util.ArrayList;
-import java.util.Collection;
-import java.util.HashSet;
-import java.util.List;
-import java.util.Set;
-import java.util.regex.Matcher;
-import java.util.regex.Pattern;
-import java.util.stream.Collectors;
-import java.util.stream.Stream;
-
-import org.eclipse.jetty.start.Props.Prop;
-import org.eclipse.jetty.toolchain.test.MavenTestingUtils;
-import org.eclipse.jetty.toolchain.test.PathAssert;
-import org.hamcrest.Matchers;
-import org.junit.Assert;
-
-public class ConfigurationAssert
-{
-    /**
-     * Given a provided StartArgs, assert that the configuration it has determined is valid based on values in a assert text file.
-     *
-     * @param baseHome the BaseHome used. Access it via {@link Main#getBaseHome()}
-     * @param args the StartArgs that has been processed via {@link Main#processCommandLine(String[])}
-     * @param filename the filename of the assertion values
-     * @throws FileNotFoundException if unable to find the configuration
-     * @throws IOException if unable to process the configuration
-     */
-    public static void assertConfiguration(BaseHome baseHome, StartArgs args, String filename) throws FileNotFoundException, IOException
-    {
-        assertConfiguration(baseHome, args, null, MavenTestingUtils.getTestResourceFile(filename));
-    }
-    
-    /**
-     * Given a provided StartArgs, assert that the configuration it has determined is valid based on values in a assert text file.
-     *
-     * @param baseHome the BaseHome used. Access it via {@link Main#getBaseHome()}
-     * @param args the StartArgs that has been processed via {@link Main#processCommandLine(String[])}
-     * @param output the captured output that you want to assert against
-     * @param filename the filename of the assertion values
-     * @throws FileNotFoundException if unable to find the configuration
-     * @throws IOException if unable to process the configuration
-     */
-    public static void assertConfiguration(BaseHome baseHome, StartArgs args, String output, String filename) throws FileNotFoundException, IOException
-    {
-        assertConfiguration(baseHome, args, output, MavenTestingUtils.getTestResourceFile(filename));
-    }
-    
-    /**
-     * Given a provided StartArgs, assert that the configuration it has determined is valid based on values in a assert text file.
-     *
-     * @param baseHome the BaseHome used. Access it via {@link Main#getBaseHome()}
-     * @param args the StartArgs that has been processed via {@link Main#processCommandLine(String[])}
-     * @param file the file of the assertion values
-     * @throws FileNotFoundException if unable to find the configuration
-     * @throws IOException if unable to process the configuration
-     */
-    public static void assertConfiguration(BaseHome baseHome, StartArgs args, String output, File file) throws FileNotFoundException, IOException
-    {
-        if(output != null)
-        {
-            System.err.println(output);
-        }
-        Path testResourcesDir = MavenTestingUtils.getTestResourcesDir().toPath().toRealPath();
-        TextFile textFile = new TextFile(file.toPath());
-        
-        // Validate XMLs (order is important)
-        List<String> expectedXmls = new ArrayList<>();
-        for (String line : textFile)
-        {
-            if (line.startsWith("XML|"))
-            {
-                expectedXmls.add(FS.separators(getValue(line)));
-            }
-        }
-        List<String> actualXmls = new ArrayList<>();
-        for (Path xml : args.getXmlFiles())
-        {
-            actualXmls.add(shorten(baseHome, xml, testResourcesDir));
-        }
-        assertOrdered("XML Resolution Order", expectedXmls, actualXmls);
-        
-        // Validate LIBs (order is not important)
-        List<String> expectedLibs = new ArrayList<>();
-        for (String line : textFile)
-        {
-            if (line.startsWith("LIB|"))
-            {
-                expectedLibs.add(FS.separators(getValue(line)));
-            }
-        }
-        List<String> actualLibs = new ArrayList<>();
-        for (File path : args.getClasspath())
-        {
-            actualLibs.add(shorten(baseHome, path.toPath(), testResourcesDir));
-        }
-        assertContainsUnordered("Libs", expectedLibs, actualLibs);
-        
-        // Validate PROPERTIES (order is not important)
-        Set<String> expectedProperties = new HashSet<>();
-        for (String line : textFile)
-        {
-            if (line.startsWith("PROP|") || line.startsWith("SYS|"))
-            {
-                expectedProperties.add(getValue(line));
-            }
-        }
-        List<String> actualProperties = new ArrayList<>();
-        for (Prop prop : args.getProperties())
-        {
-            String name = prop.key;
-            if ("jetty.home".equals(name) || 
-                "jetty.base".equals(name) ||
-                "jetty.home.uri".equals(name) || 
-                "jetty.base.uri".equals(name) ||
-                "user.dir".equals(name) || 
-                prop.origin.equals(Props.ORIGIN_SYSPROP) ||
-                name.startsWith("java."))
-            {
-                // strip these out from assertion, to make assertions easier.
-                continue;
-            }
-            actualProperties.add(prop.key + "=" + args.getProperties().expand(prop.value));
-        }
-        assertContainsUnordered("Properties", expectedProperties, actualProperties);
-        
-        // Validate PROPERTIES (order is not important)
-        for (String line : textFile)
-        {
-            if (line.startsWith("SYS|"))
-            {
-                String[] expected = getValue(line).split("=",2);
-                String actual = System.getProperty(expected[0]);
-                assertThat("System property "+expected[0],actual,Matchers.equalTo(expected[1]));
-            }
-        }
-        
-        // Validate Downloads
-        List<String> expectedDownloads = new ArrayList<>();
-        for (String line : textFile)
-        {
-            if (line.startsWith("DOWNLOAD|"))
-            {
-                expectedDownloads.add(getValue(line));
-            }
-        }
-        List<String> actualDownloads = new ArrayList<>();
-        for (FileArg darg : args.getFiles())
-        {
-            if (darg.uri != null)
-            {
-                actualDownloads.add(String.format("%s|%s", darg.uri, darg.location));
-            }
-        }
-        assertContainsUnordered("Downloads", expectedDownloads, actualDownloads);
-        
-        // File / Path Existence Checks
-        streamOf(textFile, "EXISTS").forEach(f ->
-        {
-            Path path = baseHome.getPath(f);
-            if (f.endsWith("/"))
-            {
-                PathAssert.assertDirExists("Required Directory", path);
-            }
-            else
-            {
-                PathAssert.assertFileExists("Required File", path);
-            }
-        });
-        
-        // Output Validation
-        streamOf(textFile, "OUTPUT").forEach(regex ->
-        {
-            Pattern pat = Pattern.compile(regex);
-            Matcher mat = pat.matcher(output);
-            assertTrue("Output [\n" + output + "]\nContains Regex Match: " + pat.pattern(), mat.find());
-        });
-    }
-    
-    private static String shorten(BaseHome baseHome, Path path, Path testResourcesDir)
-    {
-        String value = baseHome.toShortForm(path);
-        if (value.startsWith("${"))
-        {
-            return value;
-        }
-        
-        if (path.startsWith(testResourcesDir))
-        {
-            int len = testResourcesDir.toString().length();
-            value = "${maven-test-resources}" + value.substring(len);
-        }
-        return value;
-    }
-    
-    public static void assertContainsUnordered(String msg, Collection<String> expectedSet, Collection<String> actualSet)
-    {
-        try
-        {
-            Assert.assertEquals(msg, expectedSet.size(), actualSet.size());
-            if (!expectedSet.isEmpty())
-                assertThat(msg, actualSet, Matchers.containsInAnyOrder(expectedSet.toArray()));
-        }
-        catch (AssertionError e)
-        {
-            System.err.println("Expected: " + expectedSet.stream().sorted().collect(Collectors.toList()));
-            System.err.println("Actual  : " + actualSet.stream().sorted().collect(Collectors.toList()));
-            throw e;
-        }
-        
-    }
-    
-    @SuppressWarnings("Duplicates")
-    public static void assertOrdered(String msg, List<String> expectedList, List<String> actualList)
-    {
-        try
-        {
-            Assert.assertEquals(msg, expectedList.size(), actualList.size());
-            if (!expectedList.isEmpty())
-                assertThat(msg, actualList, Matchers.contains(expectedList.toArray()));
-        }
-        catch (AssertionError e)
-        {
-            System.err.println("Expected: " + expectedList);
-            System.err.println("Actual  : " + actualList);
-            throw e;
-        }
-    }
-    
-    private static Stream<String> streamOf(TextFile textFile, String key)
-    {
-        return textFile.stream()
-                .filter(s -> s.startsWith(key + "|")).map(f -> getValue(f));
-    }
-    
-    private static String getValue(String arg)
-    {
-        int idx = arg.indexOf('|');
-        assertThat("Expecting '|' sign in [" + arg + "]", idx, greaterThanOrEqualTo(0));
-        String value = arg.substring(idx + 1).trim();
-        assertThat("Expecting Value after '|' in [" + arg + "]", value.length(), greaterThan(0));
-        return value;
-    }
-}
->>>>>>> 2e8f9fc7
+}