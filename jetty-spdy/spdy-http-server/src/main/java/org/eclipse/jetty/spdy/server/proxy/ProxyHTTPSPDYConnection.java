//
//  ========================================================================
//  Copyright (c) 1995-2013 Mort Bay Consulting Pty. Ltd.
//  ------------------------------------------------------------------------
//  All rights reserved. This program and the accompanying materials
//  are made available under the terms of the Eclipse Public License v1.0
//  and Apache License v2.0 which accompanies this distribution.
//
//      The Eclipse Public License is available at
//      http://www.eclipse.org/legal/epl-v10.html
//
//      The Apache License v2.0 is available at
//      http://www.opensource.org/licenses/apache2.0.php
//
//  You may elect to redistribute this code under either of these licenses.
//  ========================================================================
//

package org.eclipse.jetty.spdy.server.proxy;

import java.nio.ByteBuffer;
import java.util.regex.Matcher;
import java.util.regex.Pattern;

import org.eclipse.jetty.http.HttpField;
import org.eclipse.jetty.http.HttpFields;
import org.eclipse.jetty.http.HttpGenerator;
import org.eclipse.jetty.http.HttpHeader;
import org.eclipse.jetty.http.HttpHeaderValue;
import org.eclipse.jetty.http.HttpMethod;
import org.eclipse.jetty.http.HttpParser;
import org.eclipse.jetty.http.HttpVersion;
import org.eclipse.jetty.io.EndPoint;
import org.eclipse.jetty.server.Connector;
import org.eclipse.jetty.server.HttpConfiguration;
import org.eclipse.jetty.server.HttpConnection;
import org.eclipse.jetty.server.SslConnectionFactory;
import org.eclipse.jetty.spdy.ISession;
import org.eclipse.jetty.spdy.IStream;
import org.eclipse.jetty.spdy.StandardSession;
import org.eclipse.jetty.spdy.StandardStream;
import org.eclipse.jetty.spdy.api.ByteBufferDataInfo;
import org.eclipse.jetty.spdy.api.DataInfo;
import org.eclipse.jetty.spdy.api.GoAwayInfo;
import org.eclipse.jetty.spdy.api.GoAwayResultInfo;
import org.eclipse.jetty.spdy.api.HeadersInfo;
import org.eclipse.jetty.spdy.api.PushInfo;
import org.eclipse.jetty.spdy.api.ReplyInfo;
import org.eclipse.jetty.spdy.api.RstInfo;
import org.eclipse.jetty.spdy.api.SessionStatus;
import org.eclipse.jetty.spdy.api.Stream;
import org.eclipse.jetty.spdy.api.StreamFrameListener;
import org.eclipse.jetty.spdy.api.SynInfo;
import org.eclipse.jetty.spdy.http.HTTPSPDYHeader;
import org.eclipse.jetty.util.BufferUtil;
import org.eclipse.jetty.util.Callback;
import org.eclipse.jetty.util.Fields;
import org.eclipse.jetty.util.Promise;

public class ProxyHTTPSPDYConnection extends HttpConnection implements HttpParser.RequestHandler<ByteBuffer>
{
    private final short version;
    private final Fields headers = new Fields();
    private final ProxyEngineSelector proxyEngineSelector;
    private final ISession session;
    private HTTPStream stream;
    private ByteBuffer content;

    public ProxyHTTPSPDYConnection(Connector connector, HttpConfiguration config, EndPoint endPoint, short version, ProxyEngineSelector proxyEngineSelector)
    {
        super(config, connector, endPoint);
        this.version = version;
        this.proxyEngineSelector = proxyEngineSelector;
        this.session = new HTTPSession(version, connector);
    }

    @Override
    protected HttpParser.RequestHandler<ByteBuffer> newRequestHandler()
    {
        return this;
    }

    @Override
    public boolean startRequest(HttpMethod method, String methodString, ByteBuffer uri, HttpVersion httpVersion)
    {
        Connector connector = getConnector();
        String scheme = connector.getConnectionFactory(SslConnectionFactory.class) != null ? "https" : "http";
        headers.put(HTTPSPDYHeader.SCHEME.name(version), scheme);
        headers.put(HTTPSPDYHeader.METHOD.name(version), methodString);
        headers.put(HTTPSPDYHeader.URI.name(version), BufferUtil.toUTF8String(uri)); // TODO handle bad encodings
        headers.put(HTTPSPDYHeader.VERSION.name(version), httpVersion.asString());
        return false;
    }

    @Override
    public boolean parsedHeader(HttpField field)
    {
        if (field.getHeader() == HttpHeader.HOST)
            headers.put(HTTPSPDYHeader.HOST.name(version), field.getValue());
        else
            headers.put(field.getName(), field.getValue());
        return false;
    }

    @Override
    public boolean parsedHostHeader(String host, int port)
    {
        return false;
    }

    @Override
    public boolean headerComplete()
    {
        return false;
    }

    @Override
    public boolean content(ByteBuffer item)
    {
        if (content == null)
        {
            stream = syn(false);
            content = item;
        }
        else
        {
            stream.getStreamFrameListener().onData(stream, toDataInfo(item, false));
        }
        return false;
    }

    @Override
    public boolean messageComplete()
    {
        if (stream == null)
        {
            assert content == null;
            if (headers.isEmpty())
                proxyEngineSelector.onGoAway(session, new GoAwayResultInfo(0, SessionStatus.OK));
            else
                syn(true);
        }
        else
        {
            stream.getStreamFrameListener().onData(stream, toDataInfo(content, true));
        }
        return false;
    }

    @Override
    public void completed()
    {
        headers.clear();
        stream = null;
        content = null;
        super.completed();
    }

    @Override
    public int getHeaderCacheSize()
    {
        // TODO get from configuration
        return 256;
    }

    @Override
    public void earlyEOF()
    {
        // TODO
    }

    @Override
    public void badMessage(int status, String reason)
    {
        // TODO
    }

    private HTTPStream syn(boolean close)
    {
        HTTPStream stream = new HTTPStream(1, (byte)0, session, null);
        StreamFrameListener streamFrameListener = proxyEngineSelector.onSyn(stream, new SynInfo(headers, close));
        stream.setStreamFrameListener(streamFrameListener);
        return stream;
    }

    private DataInfo toDataInfo(ByteBuffer buffer, boolean close)
    {
        return new ByteBufferDataInfo(buffer, close);
    }

    private class HTTPSession extends StandardSession
    {
        private HTTPSession(short version, Connector connector)
        {
            super(version, connector.getByteBufferPool(), connector.getExecutor(), connector.getScheduler(), null,
                    getEndPoint(), null, 1, proxyEngineSelector, null, null);
        }

        @Override
        public void rst(RstInfo rstInfo, Callback handler)
        {
            HttpGenerator.ResponseInfo info = new HttpGenerator.ResponseInfo(HttpVersion.fromString(headers.get
                    ("version").value()), null, 0, 502, "SPDY reset received from upstream server", false);
            send(info, null, true, new Callback.Adapter());
        }

        @Override
        public void goAway(GoAwayInfo goAwayInfo, Callback handler)
        {
            ProxyHTTPSPDYConnection.this.close();
            handler.succeeded();
        }
    }

    /**
     * <p>This stream will convert the SPDY invocations performed by the proxy into HTTP to be sent to the client.</p>
     */
    private class HTTPStream extends StandardStream
    {
        private final Pattern statusRegexp = Pattern.compile("(\\d{3})\\s+(.*)");

        private HTTPStream(int id, byte priority, ISession session, IStream associatedStream)
        {
            super(id, priority, session, associatedStream, getHttpChannel().getScheduler(), null);
        }

        @Override
        public void push(PushInfo pushInfo, Promise<Stream> handler)
        {
            // HTTP does not support pushed streams
            handler.succeeded(new HTTPPushStream(2, getPriority(), getSession(), this));
        }

        @Override
        public void headers(HeadersInfo headersInfo, Callback handler)
        {
            // TODO
            throw new UnsupportedOperationException("Not Yet Implemented");
        }

        @Override
        public void reply(ReplyInfo replyInfo, final Callback handler)
        {
            Fields headers = new Fields(replyInfo.getHeaders(), false);

<<<<<<< HEAD
            addPersistenceHeader(headers);
=======
                addPersistenceHeader(headers);

                headers.remove(HTTPSPDYHeader.SCHEME.name(version));
>>>>>>> eec9d405

            headers.remove(HTTPSPDYHeader.SCHEME.name(version));

            String status = headers.remove(HTTPSPDYHeader.STATUS.name(version)).value();
            Matcher matcher = statusRegexp.matcher(status);
            matcher.matches();
            int code = Integer.parseInt(matcher.group(1));
            String reason = matcher.group(2).trim();

            HttpVersion httpVersion = HttpVersion.fromString(headers.remove(HTTPSPDYHeader.VERSION.name(version)).value());

            // Convert the Host header from a SPDY special header to a normal header
            Fields.Field host = headers.remove(HTTPSPDYHeader.HOST.name(version));
            if (host != null)
                headers.put("host", host.value());

<<<<<<< HEAD
            HttpFields fields = new HttpFields();
            for (Fields.Field header : headers)
            {
                String name = camelize(header.name());
                fields.put(name, header.value());
            }
=======
                // TODO: handle better the HEAD last parameter
                long contentLength = fields.getLongField(HttpHeader.CONTENT_LENGTH.asString());
                HttpGenerator.ResponseInfo info = new HttpGenerator.ResponseInfo(httpVersion, fields, contentLength, code,
                        reason, false);

                // TODO use the async send 
                send(info, null, replyInfo.isClose());
>>>>>>> eec9d405

            // TODO: handle better the HEAD last parameter
            long contentLength = fields.getLongField(HttpHeader.CONTENT_LENGTH.asString());
            HttpGenerator.ResponseInfo info = new HttpGenerator.ResponseInfo(httpVersion, fields, contentLength, code,
                    reason, false);

            send(info, null, replyInfo.isClose(), new Adapter()
            {
                @Override
                public void failed(Throwable x)
                {
                    handler.failed(x);
                }
            });

            if (replyInfo.isClose())
                completed();

            handler.succeeded();
        }

        private String camelize(String name)
        {
            char[] chars = name.toCharArray();
            chars[0] = Character.toUpperCase(chars[0]);

            for (int i = 0; i < chars.length; ++i)
            {
                char c = chars[i];
                int j = i + 1;
                if (c == '-' && j < chars.length)
                    chars[j] = Character.toUpperCase(chars[j]);
            }
            return new String(chars);
        }

        @Override
        public void data(DataInfo dataInfo, final Callback handler)
        {
            // Data buffer must be copied, as the ByteBuffer is pooled
            ByteBuffer byteBuffer = dataInfo.asByteBuffer(false);

            send(null, byteBuffer, dataInfo.isClose(), new Adapter()
            {
                @Override
                public void failed(Throwable x)
                {
                    handler.failed(x);
                }
            });

            if (dataInfo.isClose())
                completed();

            handler.succeeded();
        }
    }

    private void addPersistenceHeader(Fields headersToAddTo)
    {
        HttpVersion httpVersion = HttpVersion.fromString(headers.get("version").value());
        boolean persistent = false;
        switch (httpVersion)
        {
            case HTTP_1_0:
            {
                Fields.Field keepAliveHeader = headers.get(HttpHeader.KEEP_ALIVE.asString());
                if(keepAliveHeader!=null)
                    persistent = HttpHeaderValue.KEEP_ALIVE.asString().equals(keepAliveHeader.value());
                if (!persistent)
                    persistent = HttpMethod.CONNECT.is(headers.get("method").value());
                if (persistent)
                    headersToAddTo.add(HttpHeader.CONNECTION.asString(), HttpHeaderValue.KEEP_ALIVE.asString());
                break;
            }
            case HTTP_1_1:
            {
                Fields.Field connectionHeader = headers.get(HttpHeader.CONNECTION.asString());
                if(connectionHeader != null)
                    persistent = !HttpHeaderValue.CLOSE.asString().equals(connectionHeader.value());
                else
                    persistent = true;
                if (!persistent)
                    persistent = HttpMethod.CONNECT.is(headers.get("method").value());
                if (!persistent)
                    headersToAddTo.add(HttpHeader.CONNECTION.asString(), HttpHeaderValue.CLOSE.asString());
                break;
            }
            default:
            {
                throw new IllegalStateException();
            }
        }
    }

    private void addPersistenceHeader(Fields headersToAddTo)
    {
        HttpVersion httpVersion = HttpVersion.fromString(headers.get("version").value());
        boolean persistent = false;
        switch (httpVersion)
        {
            case HTTP_1_0:
            {
                Fields.Field keepAliveHeader = headers.get(HttpHeader.KEEP_ALIVE.asString());
                if (keepAliveHeader != null)
                    persistent = HttpHeaderValue.KEEP_ALIVE.asString().equals(keepAliveHeader.value());
                if (!persistent)
                    persistent = HttpMethod.CONNECT.is(headers.get("method").value());
                if (persistent)
                    headersToAddTo.add(HttpHeader.CONNECTION.asString(), HttpHeaderValue.KEEP_ALIVE.asString());
                break;
            }
            case HTTP_1_1:
            {
                Fields.Field connectionHeader = headers.get(HttpHeader.CONNECTION.asString());
                if (connectionHeader != null)
                    persistent = !HttpHeaderValue.CLOSE.asString().equals(connectionHeader.value());
                else
                    persistent = true;
                if (!persistent)
                    persistent = HttpMethod.CONNECT.is(headers.get("method").value());
                if (!persistent)
                    headersToAddTo.add(HttpHeader.CONNECTION.asString(), HttpHeaderValue.CLOSE.asString());
                break;
            }
            default:
            {
                throw new IllegalStateException();
            }
        }
    }

    private class HTTPPushStream extends StandardStream
    {
        private HTTPPushStream(int id, byte priority, ISession session, IStream associatedStream)
        {
            super(id, priority, session, associatedStream, getHttpChannel().getScheduler(), null);
        }

        @Override
        public void headers(HeadersInfo headersInfo, Callback handler)
        {
            // Ignore pushed headers
            handler.succeeded();
        }

        @Override
        public void data(DataInfo dataInfo, Callback handler)
        {
            // Ignore pushed data
            handler.succeeded();
        }
    }
}<|MERGE_RESOLUTION|>--- conflicted
+++ resolved
@@ -243,13 +243,7 @@
         {
             Fields headers = new Fields(replyInfo.getHeaders(), false);
 
-<<<<<<< HEAD
-            addPersistenceHeader(headers);
-=======
                 addPersistenceHeader(headers);
-
-                headers.remove(HTTPSPDYHeader.SCHEME.name(version));
->>>>>>> eec9d405
 
             headers.remove(HTTPSPDYHeader.SCHEME.name(version));
 
@@ -266,22 +260,12 @@
             if (host != null)
                 headers.put("host", host.value());
 
-<<<<<<< HEAD
             HttpFields fields = new HttpFields();
             for (Fields.Field header : headers)
             {
                 String name = camelize(header.name());
                 fields.put(name, header.value());
             }
-=======
-                // TODO: handle better the HEAD last parameter
-                long contentLength = fields.getLongField(HttpHeader.CONTENT_LENGTH.asString());
-                HttpGenerator.ResponseInfo info = new HttpGenerator.ResponseInfo(httpVersion, fields, contentLength, code,
-                        reason, false);
-
-                // TODO use the async send 
-                send(info, null, replyInfo.isClose());
->>>>>>> eec9d405
 
             // TODO: handle better the HEAD last parameter
             long contentLength = fields.getLongField(HttpHeader.CONTENT_LENGTH.asString());
@@ -377,43 +361,6 @@
         }
     }
 
-    private void addPersistenceHeader(Fields headersToAddTo)
-    {
-        HttpVersion httpVersion = HttpVersion.fromString(headers.get("version").value());
-        boolean persistent = false;
-        switch (httpVersion)
-        {
-            case HTTP_1_0:
-            {
-                Fields.Field keepAliveHeader = headers.get(HttpHeader.KEEP_ALIVE.asString());
-                if (keepAliveHeader != null)
-                    persistent = HttpHeaderValue.KEEP_ALIVE.asString().equals(keepAliveHeader.value());
-                if (!persistent)
-                    persistent = HttpMethod.CONNECT.is(headers.get("method").value());
-                if (persistent)
-                    headersToAddTo.add(HttpHeader.CONNECTION.asString(), HttpHeaderValue.KEEP_ALIVE.asString());
-                break;
-            }
-            case HTTP_1_1:
-            {
-                Fields.Field connectionHeader = headers.get(HttpHeader.CONNECTION.asString());
-                if (connectionHeader != null)
-                    persistent = !HttpHeaderValue.CLOSE.asString().equals(connectionHeader.value());
-                else
-                    persistent = true;
-                if (!persistent)
-                    persistent = HttpMethod.CONNECT.is(headers.get("method").value());
-                if (!persistent)
-                    headersToAddTo.add(HttpHeader.CONNECTION.asString(), HttpHeaderValue.CLOSE.asString());
-                break;
-            }
-            default:
-            {
-                throw new IllegalStateException();
-            }
-        }
-    }
-
     private class HTTPPushStream extends StandardStream
     {
         private HTTPPushStream(int id, byte priority, ISession session, IStream associatedStream)
