--- conflicted
+++ resolved
@@ -295,31 +295,7 @@
             out.println("</pre>");
             out.println("<br/><b>Result: "+txResult+"</b>");
             out.println("<br/><b>JNDI Lookup Result: "+txLookupResult+"</b>");
-<<<<<<< HEAD
-            out.println("<h2>DeclaresRoles</h2>");
-            out.println("<p>Login as user \"admin\" with password \"admin\" when prompted after clicking the button below to test @DeclareRoles annotation</p>");
-            String context = request.getContextPath();
-            if (!context.endsWith("/"))
-                context += "/";
-            context += "role/";
-            out.println("<form action="+context+" method=\"post\"><button type=\"submit\">Test Role Annotations</button></form>");
-
-            out.println("<h2>ServletSecurity</h2>");
-            out.println("<p>Login as user \"admin\" with password \"admin\" when prompted after clicking the button below to test @ServletSecurity annotation</p>");
-            context = request.getContextPath();
-            if (!context.endsWith("/"))
-                context += "/";
-            String path = context +"sec/foo";
-           
-            out.println("<form action="+path+" method=\"post\"><button type=\"submit\">Test ServletSecurity Annotation</button></form>");
-=======
->>>>>>> 4a95621c
-
-            out.println("<h2>AsyncListener Resource Injection</h2>");
-            out.println("<p>Click the following link to test that javax.servlet.AsyncListeners are injectable</p>");
-            path = context+"asy/xx";            
-            out.println("<form action="+path+" method=\"post\"><button type=\"submit\">Test AsyncListener</button></form>");
-            
+
             out.println("</body>");            
             out.println("</html>");
             out.flush();
