//
// ========================================================================
// Copyright (c) 1995-2022 Mort Bay Consulting Pty Ltd and others.
//
// This program and the accompanying materials are made available under the
// terms of the Eclipse Public License v. 2.0 which is available at
// https://www.eclipse.org/legal/epl-2.0, or the Apache License, Version 2.0
// which is available at https://www.apache.org/licenses/LICENSE-2.0.
//
// SPDX-License-Identifier: EPL-2.0 OR Apache-2.0
// ========================================================================
//

package org.eclipse.jetty.util.resource;

import java.io.IOException;
import java.io.InputStream;
import java.nio.channels.ReadableByteChannel;
import java.nio.file.Path;

import org.eclipse.jetty.toolchain.test.MavenTestingUtils;
import org.junit.jupiter.api.AfterEach;
import org.junit.jupiter.api.BeforeEach;
import org.junit.jupiter.api.Test;

import static org.hamcrest.MatcherAssert.assertThat;
import static org.hamcrest.Matchers.empty;
import static org.hamcrest.Matchers.is;
import static org.hamcrest.Matchers.not;
import static org.hamcrest.Matchers.notNullValue;
import static org.hamcrest.Matchers.nullValue;
import static org.junit.jupiter.api.Assertions.assertEquals;

public class PathResourceTest
{
    @BeforeEach
    public void beforeEach()
    {
        assertThat(FileSystemPool.INSTANCE.mounts(), empty());
    }

    @AfterEach
    public void afterEach()
    {
        assertThat(FileSystemPool.INSTANCE.mounts(), empty());
    }

    @Test
    public void testNonDefaultFileSystemGetInputStream() throws IOException
    {
        Path exampleJar = MavenTestingUtils.getTestResourcePathFile("example.jar");

        try (ResourceFactory.Closeable resourceFactory = ResourceFactory.closeable())
        {
            Resource jarFileResource = resourceFactory.newJarFileResource(exampleJar.toUri());
            Path manifestPath = jarFileResource.getPath().resolve("/META-INF/MANIFEST.MF");
            assertThat(manifestPath, is(not(nullValue())));

            PathResource resource = (PathResource)resourceFactory.newResource(manifestPath);

            try (InputStream inputStream = resource.newInputStream())
            {
                assertThat("InputStream", inputStream, is(not(nullValue())));
            }
        }
    }

    @Test
    public void testNonDefaultFileSystemGetReadableByteChannel() throws IOException
    {
        Path exampleJar = MavenTestingUtils.getTestResourcePathFile("example.jar");

        try (ResourceFactory.Closeable resourceFactory = ResourceFactory.closeable())
        {
            Resource jarFileResource = resourceFactory.newJarFileResource(exampleJar.toUri());
            Path manifestPath = jarFileResource.getPath().resolve("/META-INF/MANIFEST.MF");
            assertThat(manifestPath, is(not(nullValue())));

            PathResource resource = (PathResource)resourceFactory.newResource(manifestPath);

            try (ReadableByteChannel channel = resource.newReadableByteChannel())
            {
                assertThat("ReadableByteChannel", channel, is(not(nullValue())));
            }
        }
    }

    @Test
    public void testNonDefaultFileSystemGetPath()
    {
        Path exampleJar = MavenTestingUtils.getTestResourcePathFile("example.jar");

        try (ResourceFactory.Closeable resourceFactory = ResourceFactory.closeable())
        {
            Resource jarFileResource = resourceFactory.newJarFileResource(exampleJar.toUri());
            Path manifestPath = jarFileResource.getPath().resolve("/META-INF/MANIFEST.MF");
            assertThat(manifestPath, is(not(nullValue())));

            Resource resource = resourceFactory.newResource(manifestPath);
            Path path = resource.getPath();
            assertThat("Path should not be null even for non-default FileSystem", path, notNullValue());
        }
    }

    @Test
    public void testDefaultFileSystemGetFile()
    {
        Path exampleJar = MavenTestingUtils.getTestResourcePathFile("example.jar");
        PathResource resource = (PathResource)ResourceFactory.root().newResource(exampleJar);

        Path path = resource.getPath();
        assertThat("File for default FileSystem", path, is(exampleJar));
    }
<<<<<<< HEAD

    @Test
    public void testSame()
    {
        Path rpath = MavenTestingUtils.getTestResourcePathFile("resource.txt");
        Path epath = MavenTestingUtils.getTestResourcePathFile("example.jar");
        PathResource rPathResource = (PathResource)ResourceFactory.root().newResource(rpath);
        PathResource ePathResource = (PathResource)ResourceFactory.root().newResource(epath);

        assertThat(rPathResource.isSame(rPathResource), Matchers.is(true));
        assertThat(rPathResource.isSame(ePathResource), Matchers.is(false));

        PathResource ePathResource2 = null;
        try
        {
            Path epath2 = Files.createSymbolicLink(MavenTestingUtils.getTargetPath().resolve("testSame-symlink"), epath.getParent()).resolve("example.jar");
            ePathResource2 = (PathResource)ResourceFactory.root().newResource(epath2);
        }
        catch (Throwable th)
        {
            // Assume symbolic links are not supported
        }
        if (ePathResource2 != null)
        {
            assertThat(ePathResource.isSame(ePathResource2), Matchers.is(true));
            assertThat(ePathResource.equals(ePathResource2), Matchers.is(false));
        }
    }

    @Test
    public void testIterable()
    {
        Path rpath = MavenTestingUtils.getTestResourcePathFile("resource.txt");
        Resource resource = ResourceFactory.root().newResource(rpath);
        int count = 0;
        for (Resource r : resource)
            count++;
        assertEquals(1, count);
    }
=======
>>>>>>> 0ff3a5c2
}<|MERGE_RESOLUTION|>--- conflicted
+++ resolved
@@ -111,35 +111,6 @@
         Path path = resource.getPath();
         assertThat("File for default FileSystem", path, is(exampleJar));
     }
-<<<<<<< HEAD
-
-    @Test
-    public void testSame()
-    {
-        Path rpath = MavenTestingUtils.getTestResourcePathFile("resource.txt");
-        Path epath = MavenTestingUtils.getTestResourcePathFile("example.jar");
-        PathResource rPathResource = (PathResource)ResourceFactory.root().newResource(rpath);
-        PathResource ePathResource = (PathResource)ResourceFactory.root().newResource(epath);
-
-        assertThat(rPathResource.isSame(rPathResource), Matchers.is(true));
-        assertThat(rPathResource.isSame(ePathResource), Matchers.is(false));
-
-        PathResource ePathResource2 = null;
-        try
-        {
-            Path epath2 = Files.createSymbolicLink(MavenTestingUtils.getTargetPath().resolve("testSame-symlink"), epath.getParent()).resolve("example.jar");
-            ePathResource2 = (PathResource)ResourceFactory.root().newResource(epath2);
-        }
-        catch (Throwable th)
-        {
-            // Assume symbolic links are not supported
-        }
-        if (ePathResource2 != null)
-        {
-            assertThat(ePathResource.isSame(ePathResource2), Matchers.is(true));
-            assertThat(ePathResource.equals(ePathResource2), Matchers.is(false));
-        }
-    }
 
     @Test
     public void testIterable()
@@ -151,6 +122,4 @@
             count++;
         assertEquals(1, count);
     }
-=======
->>>>>>> 0ff3a5c2
 }