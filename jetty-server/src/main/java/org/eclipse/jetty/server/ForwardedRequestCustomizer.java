//
//  ========================================================================
//  Copyright (c) 1995-2019 Mort Bay Consulting Pty. Ltd.
//  ------------------------------------------------------------------------
//  All rights reserved. This program and the accompanying materials
//  are made available under the terms of the Eclipse Public License v1.0
//  and Apache License v2.0 which accompanies this distribution.
//
//      The Eclipse Public License is available at
//      http://www.eclipse.org/legal/epl-v10.html
//
//      The Apache License v2.0 is available at
//      http://www.opensource.org/licenses/apache2.0.php
//
//  You may elect to redistribute this code under either of these licenses.
//  ========================================================================
//

package org.eclipse.jetty.server;

import java.lang.invoke.MethodHandle;
import java.lang.invoke.MethodHandles;
import java.lang.invoke.MethodType;
import java.net.InetSocketAddress;
import javax.servlet.ServletRequest;

import org.eclipse.jetty.http.HostPortHttpField;
import org.eclipse.jetty.http.HttpField;
import org.eclipse.jetty.http.HttpFields;
import org.eclipse.jetty.http.HttpHeader;
import org.eclipse.jetty.http.HttpScheme;
import org.eclipse.jetty.http.QuotedCSVParser;
import org.eclipse.jetty.server.HttpConfiguration.Customizer;
import org.eclipse.jetty.util.ArrayTrie;
import org.eclipse.jetty.util.HostPort;
import org.eclipse.jetty.util.StringUtil;
import org.eclipse.jetty.util.Trie;
import org.eclipse.jetty.util.log.Log;
import org.eclipse.jetty.util.log.Logger;

import static java.lang.invoke.MethodType.methodType;


/**
 * Customize Requests for Proxy Forwarding.
 * <p>
 * This customizer looks at at HTTP request for headers that indicate
 * it has been forwarded by one or more proxies.  Specifically handled are
 * <ul>
 * <li>{@code Forwarded}, as defined by <a href="https://tools.ietf.org/html/rfc7239">rfc7239</a>
 * <li>{@code X-Forwarded-Host}</li>
 * <li>{@code X-Forwarded-Server}</li>
 * <li>{@code X-Forwarded-For}</li>
 * <li>{@code X-Forwarded-Proto}</li>
 * <li>{@code X-Proxied-Https}</li>
 * </ul>
 * <p>If these headers are present, then the {@link Request} object is updated
 * so that the proxy is not seen as the other end point of the connection on which
 * the request came</p>
 * <p>Headers can also be defined so that forwarded SSL Session IDs and Cipher
 * suites may be customised</p>
 *
 * @see <a href="http://en.wikipedia.org/wiki/X-Forwarded-For">Wikipedia: X-Forwarded-For</a>
 */
public class ForwardedRequestCustomizer implements Customizer
{
    private static final Logger LOG = Log.getLogger(ForwardedRequestCustomizer.class);

    private HostPortHttpField _forcedHost;
    private String _forwardedHeader = HttpHeader.FORWARDED.toString();
    private String _forwardedHostHeader = HttpHeader.X_FORWARDED_HOST.toString();
    private String _forwardedServerHeader = HttpHeader.X_FORWARDED_SERVER.toString();
    private String _forwardedProtoHeader = HttpHeader.X_FORWARDED_PROTO.toString();
    private String _forwardedForHeader = HttpHeader.X_FORWARDED_FOR.toString();
    private String _forwardedPortHeader = HttpHeader.X_FORWARDED_PORT.toString();
    private String _forwardedHttpsHeader = "X-Proxied-Https";
    private String _forwardedCipherSuiteHeader = "Proxy-auth-cert";
    private String _forwardedSslSessionIdHeader = "Proxy-ssl-id";
    private boolean _proxyAsAuthority = false;
    private boolean _sslIsSecure = true;
    private Trie<MethodHandle> _handles;

    public ForwardedRequestCustomizer()
    {
        updateHandles();
    }

    /**
     * @return true if the proxy address obtained via
     * {@code X-Forwarded-Server} or RFC7239 "by" is used as
     * the request authority. Default false
     */
    public boolean getProxyAsAuthority()
    {
        return _proxyAsAuthority;
    }

    /**
     * @param proxyAsAuthority if true, use the proxy address obtained via
     *                         {@code X-Forwarded-Server} or RFC7239 "by" as the request authority.
     */
    public void setProxyAsAuthority(boolean proxyAsAuthority)
    {
        _proxyAsAuthority = proxyAsAuthority;
    }

    /**
     * @param rfc7239only Configure to only support the RFC7239 Forwarded header and to
     *                    not support any {@code X-Forwarded-} headers.   This convenience method
     *                    clears all the non RFC headers if passed true and sets them to
     *                    the default values (if not already set) if passed false.
     */
    public void setForwardedOnly(boolean rfc7239only)
    {
        if (rfc7239only)
        {
            if (_forwardedHeader == null)
                _forwardedHeader = HttpHeader.FORWARDED.toString();
            _forwardedHostHeader = null;
            _forwardedServerHeader = null;
            _forwardedForHeader = null;
            _forwardedPortHeader = null;
            _forwardedProtoHeader = null;
            _forwardedHttpsHeader = null;
        }
        else
        {
            if (_forwardedHostHeader == null)
                _forwardedHostHeader = HttpHeader.X_FORWARDED_HOST.toString();
            if (_forwardedServerHeader == null)
                _forwardedServerHeader = HttpHeader.X_FORWARDED_SERVER.toString();
            if (_forwardedForHeader == null)
                _forwardedForHeader = HttpHeader.X_FORWARDED_FOR.toString();
            if (_forwardedPortHeader == null)
                _forwardedPortHeader = HttpHeader.X_FORWARDED_PORT.toString();
            if (_forwardedProtoHeader == null)
                _forwardedProtoHeader = HttpHeader.X_FORWARDED_PROTO.toString();
            if (_forwardedHttpsHeader == null)
                _forwardedHttpsHeader = "X-Proxied-Https";
        }

        updateHandles();
    }

    public String getForcedHost()
    {
        return _forcedHost.getValue();
    }

    /**
     * Set a forced valued for the host header to control what is returned by {@link ServletRequest#getServerName()} and {@link ServletRequest#getServerPort()}.
     *
     * @param hostAndPort The value of the host header to force.
     */
    public void setForcedHost(String hostAndPort)
    {
        _forcedHost = new HostPortHttpField(new ForcedHostPort(hostAndPort));
    }

    /**
     * @return The header name for RFC forwarded (default Forwarded)
     */
    public String getForwardedHeader()
    {
        return _forwardedHeader;
    }

    /**
     * @param forwardedHeader The header name for RFC forwarded (default Forwarded)
     */
    public void setForwardedHeader(String forwardedHeader)
    {
        if (_forwardedHeader == null || !_forwardedHeader.equals(forwardedHeader))
        {
            _forwardedHeader = forwardedHeader;
            updateHandles();
        }
    }

    public String getForwardedHostHeader()
    {
        return _forwardedHostHeader;
    }

    /**
     * @param forwardedHostHeader The header name for forwarded hosts (default {@code X-Forwarded-Host})
     */
    public void setForwardedHostHeader(String forwardedHostHeader)
    {
        if (_forwardedHostHeader == null || !_forwardedHostHeader.equalsIgnoreCase(forwardedHostHeader))
        {
            _forwardedHostHeader = forwardedHostHeader;
            updateHandles();
        }
    }

    /**
     * @return the header name for forwarded server.
     */
    public String getForwardedServerHeader()
    {
        return _forwardedServerHeader;
    }

    /**
     * @param forwardedServerHeader The header name for forwarded server (default {@code X-Forwarded-Server})
     */
    public void setForwardedServerHeader(String forwardedServerHeader)
    {
        if (_forwardedServerHeader == null || !_forwardedServerHeader.equalsIgnoreCase(forwardedServerHeader))
        {
            _forwardedServerHeader = forwardedServerHeader;
            updateHandles();
        }
    }

    /**
     * @return the forwarded for header
     */
    public String getForwardedForHeader()
    {
        return _forwardedForHeader;
    }

    /**
     * @param forwardedRemoteAddressHeader The header name for forwarded for (default {@code X-Forwarded-For})
     */
    public void setForwardedForHeader(String forwardedRemoteAddressHeader)
    {
        if (_forwardedForHeader == null || !_forwardedForHeader.equalsIgnoreCase(forwardedRemoteAddressHeader))
        {
            _forwardedForHeader = forwardedRemoteAddressHeader;
            updateHandles();
        }
    }

    public String getForwardedPortHeader()
    {
        return _forwardedHostHeader;
    }

    /**
     * @param forwardedPortHeader The header name for forwarded hosts (default {@code X-Forwarded-Port})
     */
    public void setForwardedPortHeader(String forwardedPortHeader)
    {
        if (_forwardedHostHeader == null || !_forwardedHostHeader.equalsIgnoreCase(forwardedPortHeader))
        {
            _forwardedHostHeader = forwardedPortHeader;
            updateHandles();
        }
    }

    /**
     * Get the forwardedProtoHeader.
     *
     * @return the forwardedProtoHeader (default {@code X-Forwarded-Proto})
     */
    public String getForwardedProtoHeader()
    {
        return _forwardedProtoHeader;
    }

    /**
     * Set the forwardedProtoHeader.
     *
     * @param forwardedProtoHeader the forwardedProtoHeader to set (default {@code X-Forwarded-Proto})
     */
    public void setForwardedProtoHeader(String forwardedProtoHeader)
    {
        if (_forwardedProtoHeader == null || !_forwardedProtoHeader.equalsIgnoreCase(forwardedProtoHeader))
        {
            _forwardedProtoHeader = forwardedProtoHeader;
            updateHandles();
        }
    }

    /**
     * @return The header name holding a forwarded cipher suite (default {@code Proxy-auth-cert})
     */
    public String getForwardedCipherSuiteHeader()
    {
        return _forwardedCipherSuiteHeader;
    }

    /**
     * @param forwardedCipherSuiteHeader The header name holding a forwarded cipher suite (default {@code Proxy-auth-cert})
     */
    public void setForwardedCipherSuiteHeader(String forwardedCipherSuiteHeader)
    {
        if (_forwardedCipherSuiteHeader == null || !_forwardedCipherSuiteHeader.equalsIgnoreCase(forwardedCipherSuiteHeader))
        {
            _forwardedCipherSuiteHeader = forwardedCipherSuiteHeader;
            updateHandles();
        }
    }

    /**
     * @return The header name holding a forwarded SSL Session ID (default {@code Proxy-ssl-id})
     */
    public String getForwardedSslSessionIdHeader()
    {
        return _forwardedSslSessionIdHeader;
    }

    /**
     * @param forwardedSslSessionIdHeader The header name holding a forwarded SSL Session ID (default {@code Proxy-ssl-id})
     */
    public void setForwardedSslSessionIdHeader(String forwardedSslSessionIdHeader)
    {
        if (_forwardedSslSessionIdHeader == null || !_forwardedSslSessionIdHeader.equalsIgnoreCase(forwardedSslSessionIdHeader))
        {
            _forwardedSslSessionIdHeader = forwardedSslSessionIdHeader;
            updateHandles();
        }
    }

    /**
     * @return The header name holding a forwarded Https status indicator (on|off true|false) (default {@code X-Proxied-Https})
     */
    public String getForwardedHttpsHeader()
    {
        return _forwardedHttpsHeader;
    }

    /**
     * @param forwardedHttpsHeader the header name holding a forwarded Https status indicator(default {@code X-Proxied-Https})
     */
    public void setForwardedHttpsHeader(String forwardedHttpsHeader)
    {
        if (_forwardedHttpsHeader == null || !_forwardedHttpsHeader.equalsIgnoreCase(forwardedHttpsHeader))
        {
            _forwardedHttpsHeader = forwardedHttpsHeader;
            updateHandles();
        }
    }

    /**
     * @return true if the presence of a SSL session or certificate header is sufficient
     * to indicate a secure request (default is true)
     */
    public boolean isSslIsSecure()
    {
        return _sslIsSecure;
    }

    /**
     * @param sslIsSecure true if the presence of a SSL session or certificate header is sufficient
     *                    to indicate a secure request (default is true)
     */
    public void setSslIsSecure(boolean sslIsSecure)
    {
        _sslIsSecure = sslIsSecure;
    }

    @Override
    public void customize(Connector connector, HttpConfiguration config, Request request)
    {
        HttpFields httpFields = request.getHttpFields();

        // Do a single pass through the header fields as it is a more efficient single iteration.
        Forwarded forwarded = new Forwarded(request, config);
        try
        {
            for (HttpField field : httpFields)
            {
                MethodHandle handle = _handles.get(field.getName());
                if (handle != null)
                    handle.invoke(forwarded, field);
            }
        }
        catch (Throwable e)
        {
            throw new RuntimeException(e);
        }

        if (forwarded._proto!=null)
        {
            request.setScheme(forwarded._proto);
            if (forwarded._proto.equalsIgnoreCase(config.getSecureScheme()))
                request.setSecure(true);
        }

        if (forwarded._host!=null)
        {
            httpFields.put(new HostPortHttpField(forwarded._host));
            request.setAuthority(forwarded._host.getHost(), forwarded._host.getPort());
        }

        if (forwarded._for!=null)
        {
            int port = forwarded._for.getPort()>0 ? forwarded._for.getPort() : request.getRemotePort();
            request.setRemoteAddr(InetSocketAddress.createUnresolved(forwarded._for.getHost(),port));
        }
    }

    protected String getLeftMost(String headerValue)
    {
        if (headerValue == null)
            return null;

        int commaIndex = headerValue.indexOf(',');

        if (commaIndex == -1)
        {
            // Single value
            return headerValue;
        }

        // The left-most value is the farthest downstream client
        return headerValue.substring(0, commaIndex).trim();
    }

    @Override
    public String toString()
    {
        return String.format("%s@%x", this.getClass().getSimpleName(), hashCode());
    }

<<<<<<< HEAD
    private final class RFC7239 extends QuotedCSV
=======
    @Deprecated
    public String getHostHeader()
    {
        return _forcedHost.getValue();
    }

    /**
     * Set a forced valued for the host header to control what is returned by {@link ServletRequest#getServerName()} and {@link ServletRequest#getServerPort()}.
     *
     * @param hostHeader The value of the host header to force.
     */
    @Deprecated
    public void setHostHeader(String hostHeader)
    {
        _forcedHost = new HostPortHttpField(hostHeader);
    }

    private void updateHandles()
    {
        int size = 0;
        MethodHandles.Lookup lookup = MethodHandles.lookup();
        MethodType type = methodType(Void.TYPE, HttpField.class);

        while (true)
        {
            try
            {
                size += 128;
                _handles = new ArrayTrie<>(size);

                if (_forwardedCipherSuiteHeader != null && !_handles.put(_forwardedCipherSuiteHeader, lookup.findVirtual(Forwarded.class, "handleCipherSuite", type)))
                    continue;
                if (_forwardedSslSessionIdHeader != null && !_handles.put(_forwardedSslSessionIdHeader, lookup.findVirtual(Forwarded.class, "handleSslSessionId", type)))
                    continue;
                if (_forwardedHeader != null && !_handles.put(_forwardedHeader, lookup.findVirtual(Forwarded.class, "handleRFC7239", type)))
                    continue;
                if (_forwardedForHeader != null && !_handles.put(_forwardedForHeader, lookup.findVirtual(Forwarded.class, "handleFor", type)))
                    continue;
                if (_forwardedPortHeader != null && !_handles.put(_forwardedPortHeader, lookup.findVirtual(Forwarded.class, "handlePort", type)))
                    continue;
                if (_forwardedHostHeader != null && !_handles.put(_forwardedHostHeader, lookup.findVirtual(Forwarded.class, "handleHost", type)))
                    continue;
                if (_forwardedProtoHeader != null && !_handles.put(_forwardedProtoHeader, lookup.findVirtual(Forwarded.class, "handleProto", type)))
                    continue;
                if (_forwardedHttpsHeader != null && !_handles.put(_forwardedHttpsHeader, lookup.findVirtual(Forwarded.class, "handleHttps", type)))
                    continue;
                if (_forwardedServerHeader != null && !_handles.put(_forwardedServerHeader, lookup.findVirtual(Forwarded.class, "handleServer", type)))
                    continue;
                break;
            }
            catch (NoSuchMethodException | IllegalAccessException e)
            {
                throw new IllegalStateException(e);
            }
        }
    }

    private static class ForcedHostPort extends HostPort
    {
        ForcedHostPort(String authority)
        {
            super(authority);
        }
    }

    private static class XHostPort extends HostPort
    {
        XHostPort(String authority)
        {
            super(authority);
        }

        XHostPort(String host, int port)
        {
            super(host, port);
        }
    }

    private static class Rfc7239HostPort extends HostPort
    {
        Rfc7239HostPort(String authority)
        {
            super(authority);
        }
    }

    private class Forwarded extends QuotedCSVParser
>>>>>>> 671d1cb2
    {
        HttpConfiguration _config;
        Request _request;

        boolean _protoRfc7239;
        String _proto;
        HostPort _for;
        HostPort _host;

        public Forwarded(Request request, HttpConfiguration config)
        {
            super(false);
            _request = request;
            _config = config;
            if (_forcedHost!=null)
                _host = _forcedHost.getHostPort();
        }

        public void handleCipherSuite(HttpField field)
        {
            _request.setAttribute("javax.servlet.request.cipher_suite", field.getValue());
            if (isSslIsSecure())
            {
                _request.setSecure(true);
                _request.setScheme(_config.getSecureScheme());
            }
        }

        public void handleSslSessionId(HttpField field)
        {
            _request.setAttribute("javax.servlet.request.ssl_session_id", field.getValue());
            if (isSslIsSecure())
            {
                _request.setSecure(true);
                _request.setScheme(_config.getSecureScheme());
            }
        }

        public void handleHost(HttpField field)
        {
            if (_host==null)
                _host = new XHostPort(getLeftMost(field.getValue()));
        }

        public void handleServer(HttpField field)
        {
            if (_proxyAsAuthority && _host==null)
                _host = new XHostPort(getLeftMost(field.getValue()));
        }

        public void handleProto(HttpField field)
        {
            if (_proto==null)
                _proto = getLeftMost(field.getValue());
        }

        public void handleFor(HttpField field)
        {
            if (_for==null)
                _for = new XHostPort(getLeftMost(field.getValue()));
            else if (_for instanceof XHostPort && "unknown".equals(_for.getHost()))
                _for = new XHostPort(HostPort.normalizeHost(getLeftMost(field.getValue())),_for.getPort());
        }

        public void handlePort(HttpField field)
        {
            if (_for == null)
                _for = new XHostPort("unknown", field.getIntValue());
            else if (_for instanceof XHostPort && _for.getPort()<=0)
                _for = new XHostPort(HostPort.normalizeHost(_for.getHost()), field.getIntValue());
        }

        public void handleHttps(HttpField field)
        {
            if (_proto==null && ("on".equalsIgnoreCase(field.getValue()) || "true".equalsIgnoreCase(field.getValue())))
                _proto = HttpScheme.HTTPS.asString();
        }

        public void handleRFC7239(HttpField field)
        {
            addValue(field.getValue());
        }

        @Override
        protected void parsedParam(StringBuffer buffer, int valueLength, int paramName, int paramValue)
        {
            if (valueLength == 0 && paramValue > paramName)
            {
                String name = StringUtil.asciiToLowerCase(buffer.substring(paramName, paramValue - 1));
                String value = buffer.substring(paramValue);
                switch (name)
                {
                    case "by":
                        if (!_proxyAsAuthority)
                            break;
                        if (value.startsWith("_") || "unknown".equals(value))
                            break;
                        if (_host == null || _host instanceof XHostPort)
                            _host = new Rfc7239HostPort(value);
                        break;
                    case "for":
                        if (value.startsWith("_") || "unknown".equals(value))
                            break;
                        if (_for == null || _for instanceof XHostPort)
                            _for = new Rfc7239HostPort(value);
                        break;
                    case "host":
                        if (value.startsWith("_") || "unknown".equals(value))
                            break;
                        if (_host == null || _host instanceof XHostPort)
                            _host = new Rfc7239HostPort(value);
                        break;
                    case "proto":
                        if (_proto == null || !_protoRfc7239)
                        {
                            _protoRfc7239 = true;
                            _proto = value;
                        }
                        break;
                }
            }
        }
    }
}<|MERGE_RESOLUTION|>--- conflicted
+++ resolved
@@ -22,6 +22,7 @@
 import java.lang.invoke.MethodHandles;
 import java.lang.invoke.MethodType;
 import java.net.InetSocketAddress;
+
 import javax.servlet.ServletRequest;
 
 import org.eclipse.jetty.http.HostPortHttpField;
@@ -417,10 +418,6 @@
         return String.format("%s@%x", this.getClass().getSimpleName(), hashCode());
     }
 
-<<<<<<< HEAD
-    private final class RFC7239 extends QuotedCSV
-=======
-    @Deprecated
     public String getHostHeader()
     {
         return _forcedHost.getValue();
@@ -431,7 +428,6 @@
      *
      * @param hostHeader The value of the host header to force.
      */
-    @Deprecated
     public void setHostHeader(String hostHeader)
     {
         _forcedHost = new HostPortHttpField(hostHeader);
@@ -507,7 +503,6 @@
     }
 
     private class Forwarded extends QuotedCSVParser
->>>>>>> 671d1cb2
     {
         HttpConfiguration _config;
         Request _request;
