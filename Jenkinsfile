--- conflicted
+++ resolved
@@ -97,11 +97,7 @@
       mavenOpts: mavenOpts,
       mavenLocalRepo: localRepo) {
     // Some common Maven command line + provided command line
-<<<<<<< HEAD
-    sh "mvn -V -B -T3 -e -fae -Dmaven.test.failure.ignore=true -Djetty.testtracker.log=true $cmdline -Dunix.socket.tmp=" + env.JENKINS_HOME
-=======
-    sh "mvn -Pci -V -B -T3 -e -Dmaven.test.failure.ignore=true -Djetty.testtracker.log=true $cmdline -Dunix.socket.tmp=" + env.JENKINS_HOME
->>>>>>> aa7e9ee0
+    sh "mvn -Pci -V -B -T3 -e -fae -Dmaven.test.failure.ignore=true -Djetty.testtracker.log=true $cmdline -Dunix.socket.tmp=" + env.JENKINS_HOME
   }
 }
 
