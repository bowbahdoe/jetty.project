//
// ========================================================================
// Copyright (c) 1995-2021 Mort Bay Consulting Pty Ltd and others.
//
// This program and the accompanying materials are made available under the
// terms of the Eclipse Public License v. 2.0 which is available at
// https://www.eclipse.org/legal/epl-2.0, or the Apache License, Version 2.0
// which is available at https://www.apache.org/licenses/LICENSE-2.0.
//
// SPDX-License-Identifier: EPL-2.0 OR Apache-2.0
// ========================================================================
//

package org.eclipse.jetty.websocket.core.server;

<<<<<<< HEAD
import jakarta.servlet.ServletContext;
=======
import javax.servlet.ServletContext;
import javax.servlet.ServletContextEvent;
import javax.servlet.ServletContextListener;

>>>>>>> 8a10cd16
import org.eclipse.jetty.io.ByteBufferPool;
import org.eclipse.jetty.server.Server;
import org.eclipse.jetty.util.DecoratedObjectFactory;
import org.eclipse.jetty.util.component.LifeCycle;
import org.eclipse.jetty.util.compression.DeflaterPool;
import org.eclipse.jetty.util.compression.InflaterPool;
import org.eclipse.jetty.websocket.core.WebSocketComponents;
import org.eclipse.jetty.websocket.core.WebSocketExtensionRegistry;

/**
 * A collection of components which are the resources needed for websockets such as
 * {@link ByteBufferPool}, {@link WebSocketExtensionRegistry}, and {@link DecoratedObjectFactory}.
 *
 * These components should be accessed through {@link WebSocketServerComponents#getWebSocketComponents} so that
 * the instance can be shared by being stored as a bean on the ContextHandler.
 */
public class WebSocketServerComponents extends WebSocketComponents
{
    public static final String WEBSOCKET_COMPONENTS_ATTRIBUTE = WebSocketComponents.class.getName();
    public static final String WEBSOCKET_INFLATER_POOL_ATTRIBUTE = "jetty.websocket.inflater";
    public static final String WEBSOCKET_DEFLATER_POOL_ATTRIBUTE = "jetty.websocket.deflater";
    public static final String WEBSOCKET_BUFFER_POOL_ATTRIBUTE = "jetty.websocket.bufferPool";

    WebSocketServerComponents(InflaterPool inflaterPool, DeflaterPool deflaterPool, ByteBufferPool bufferPool)
    {
        super(null, null, bufferPool, inflaterPool, deflaterPool);
    }

    /**
     * <p>
     * This ensures a {@link WebSocketComponents} is available at the {@link ServletContext} attribute {@link #WEBSOCKET_COMPONENTS_ATTRIBUTE}.
     * </p>
     * <p>
     * This should be called when the server is starting, usually by a {@link javax.servlet.ServletContainerInitializer}.
     * </p>
     * <p>
     * Servlet context attributes can be set with {@link #WEBSOCKET_BUFFER_POOL_ATTRIBUTE}, {@link #WEBSOCKET_INFLATER_POOL_ATTRIBUTE}
     * and {@link #WEBSOCKET_DEFLATER_POOL_ATTRIBUTE} to override the {@link ByteBufferPool}, {@link DeflaterPool} or
     * {@link InflaterPool} used by the components, otherwise this will try to use the pools shared on the {@link Server}.
     * </p>
     * @param server the server.
     * @param servletContext the ServletContext.
     * @return the WebSocketComponents that was created or found on the ServletContext.
     */
    public static WebSocketComponents ensureWebSocketComponents(Server server, ServletContext servletContext)
    {
        WebSocketComponents components = (WebSocketComponents)servletContext.getAttribute(WEBSOCKET_COMPONENTS_ATTRIBUTE);
        if (components != null)
            return components;

        InflaterPool inflaterPool = (InflaterPool)servletContext.getAttribute(WEBSOCKET_INFLATER_POOL_ATTRIBUTE);
        if (inflaterPool == null)
            inflaterPool = InflaterPool.ensurePool(server);

        DeflaterPool deflaterPool = (DeflaterPool)servletContext.getAttribute(WEBSOCKET_DEFLATER_POOL_ATTRIBUTE);
        if (deflaterPool == null)
            deflaterPool = DeflaterPool.ensurePool(server);

        ByteBufferPool bufferPool = (ByteBufferPool)servletContext.getAttribute(WEBSOCKET_BUFFER_POOL_ATTRIBUTE);
        if (bufferPool == null)
            bufferPool = server.getBean(ByteBufferPool.class);

        WebSocketComponents serverComponents = new WebSocketServerComponents(inflaterPool, deflaterPool, bufferPool);

        // These components may be managed by the server but not yet started.
        // In this case we don't want them to be managed by the components as well.
        if (server.contains(inflaterPool))
            serverComponents.unmanage(inflaterPool);
        if (server.contains(deflaterPool))
            serverComponents.unmanage(deflaterPool);
        if (server.contains(bufferPool))
            serverComponents.unmanage(bufferPool);

        servletContext.setAttribute(WEBSOCKET_COMPONENTS_ATTRIBUTE, serverComponents);
        LifeCycle.start(serverComponents);
        servletContext.addListener(new ServletContextListener()
        {
            @Override
            public void contextDestroyed(ServletContextEvent sce)
            {
                LifeCycle.stop(serverComponents);
            }
        });

        return serverComponents;
    }

    public static WebSocketComponents getWebSocketComponents(ServletContext servletContext)
    {
        WebSocketComponents components = (WebSocketComponents)servletContext.getAttribute(WEBSOCKET_COMPONENTS_ATTRIBUTE);
        if (components == null)
            throw new IllegalStateException("WebSocketComponents has not been created");

        return components;
    }
}<|MERGE_RESOLUTION|>--- conflicted
+++ resolved
@@ -13,14 +13,9 @@
 
 package org.eclipse.jetty.websocket.core.server;
 
-<<<<<<< HEAD
 import jakarta.servlet.ServletContext;
-=======
-import javax.servlet.ServletContext;
-import javax.servlet.ServletContextEvent;
-import javax.servlet.ServletContextListener;
-
->>>>>>> 8a10cd16
+import jakarta.servlet.ServletContextEvent;
+import jakarta.servlet.ServletContextListener;
 import org.eclipse.jetty.io.ByteBufferPool;
 import org.eclipse.jetty.server.Server;
 import org.eclipse.jetty.util.DecoratedObjectFactory;
@@ -54,7 +49,7 @@
      * This ensures a {@link WebSocketComponents} is available at the {@link ServletContext} attribute {@link #WEBSOCKET_COMPONENTS_ATTRIBUTE}.
      * </p>
      * <p>
-     * This should be called when the server is starting, usually by a {@link javax.servlet.ServletContainerInitializer}.
+     * This should be called when the server is starting, usually by a {@link jakarta.servlet.ServletContainerInitializer}.
      * </p>
      * <p>
      * Servlet context attributes can be set with {@link #WEBSOCKET_BUFFER_POOL_ATTRIBUTE}, {@link #WEBSOCKET_INFLATER_POOL_ATTRIBUTE}
