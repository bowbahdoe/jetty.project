--- conflicted
+++ resolved
@@ -49,11 +49,7 @@
     @Override
     public void succeeded()
     {
-<<<<<<< HEAD
         send();
-=======
-        send(true);
->>>>>>> 3b8bf8d1
     }
 
     @Override
@@ -62,28 +58,13 @@
         abort(x);
     }
 
-<<<<<<< HEAD
     public void send()
     {
-=======
-    @Override
-    protected void send()
-    {
-        send(false);
-    }
-
-    private void send(boolean dispatch)
-    {
->>>>>>> 3b8bf8d1
         if (getHttpExchanges().isEmpty())
             return;
         C connection = acquire();
         if (connection != null)
-<<<<<<< HEAD
             process(connection);
-=======
-            process(connection, dispatch);
->>>>>>> 3b8bf8d1
     }
 
     @SuppressWarnings("unchecked")
