--- conflicted
+++ resolved
@@ -66,12 +66,8 @@
 
     protected void prepareClient()
     {
-<<<<<<< HEAD
-        client = new HttpClient(new HttpClientTransportOverHTTP2(new HTTP2Client()));
-=======
         http2Client = new HTTP2Client();
-        client = new HttpClient(new HttpClientTransportOverHTTP2(http2Client), null);
->>>>>>> 68e70b47
+        client = new HttpClient(new HttpClientTransportOverHTTP2(http2Client));
         QueuedThreadPool clientExecutor = new QueuedThreadPool();
         clientExecutor.setName("client");
         this.client.setExecutor(clientExecutor);
