//
// ========================================================================
// Copyright (c) 1995-2020 Mort Bay Consulting Pty Ltd and others.
//
// This program and the accompanying materials are made available under
// the terms of the Eclipse Public License 2.0 which is available at
// https://www.eclipse.org/legal/epl-2.0
//
// This Source Code may also be made available under the following
// Secondary Licenses when the conditions for such availability set
// forth in the Eclipse Public License, v. 2.0 are satisfied:
// the Apache License v2.0 which is available at
// https://www.apache.org/licenses/LICENSE-2.0
//
// SPDX-License-Identifier: EPL-2.0 OR Apache-2.0
// ========================================================================
//

package org.eclipse.jetty.servlet;

import java.io.File;
import java.io.IOException;
import java.lang.reflect.InvocationTargetException;
import java.lang.reflect.Method;
import java.util.ArrayList;
import java.util.Arrays;
import java.util.Collection;
import java.util.Collections;
import java.util.HashMap;
import java.util.HashSet;
import java.util.List;
import java.util.Map;
import java.util.Objects;
import java.util.Set;
import java.util.Stack;
import java.util.concurrent.TimeUnit;
import java.util.concurrent.atomic.AtomicLong;
import javax.servlet.GenericServlet;
import javax.servlet.MultipartConfigElement;
import javax.servlet.Servlet;
import javax.servlet.ServletConfig;
import javax.servlet.ServletContext;
import javax.servlet.ServletException;
import javax.servlet.ServletRegistration;
import javax.servlet.ServletRequest;
import javax.servlet.ServletResponse;
import javax.servlet.ServletSecurityElement;
import javax.servlet.SingleThreadModel;
import javax.servlet.UnavailableException;
import javax.servlet.http.HttpServletResponse;

import org.eclipse.jetty.security.IdentityService;
import org.eclipse.jetty.security.RunAsToken;
import org.eclipse.jetty.server.Request;
import org.eclipse.jetty.server.UserIdentity;
import org.eclipse.jetty.server.handler.ContextHandler;
import org.eclipse.jetty.util.Loader;
import org.eclipse.jetty.util.StringUtil;
import org.eclipse.jetty.util.annotation.ManagedAttribute;
import org.eclipse.jetty.util.annotation.ManagedObject;
import org.eclipse.jetty.util.component.Dumpable;
import org.eclipse.jetty.util.component.DumpableCollection;
import org.eclipse.jetty.util.thread.AutoLock;
import org.slf4j.Logger;
import org.slf4j.LoggerFactory;

/**
 * Servlet Instance and Context Holder.
 * <p>
 * Holds the name, params and some state of a javax.servlet.Servlet
 * instance. It implements the ServletConfig interface.
 * This class will organise the loading of the servlet when needed or
 * requested.
 */
@ManagedObject("Servlet Holder")
public class ServletHolder extends Holder<Servlet> implements UserIdentity.Scope, Comparable<ServletHolder>
{
    private static final Logger LOG = LoggerFactory.getLogger(ServletHolder.class);
    private int _initOrder = -1;
    private boolean _initOnStartup = false;
    private Map<String, String> _roleMap;
    private String _forcedPath;
    private String _runAsRole;
    private ServletRegistration.Dynamic _registration;
    private JspContainer _jspContainer;

    private volatile Servlet _servlet;
    private Config _config;
    private boolean _enabled = true;

    public static final String APACHE_SENTINEL_CLASS = "org.apache.tomcat.InstanceManager";
    public static final String JSP_GENERATED_PACKAGE_NAME = "org.eclipse.jetty.servlet.jspPackagePrefix";

    public enum JspContainer
    {
        APACHE, OTHER
    }

    /**
     * Constructor .
     */
    public ServletHolder()
    {
        this(Source.EMBEDDED);
    }

    /**
     * Constructor .
     *
     * @param creator the holder source
     */
    public ServletHolder(Source creator)
    {
        super(creator);
    }

    /**
     * Constructor for existing servlet.
     *
     * @param servlet the servlet
     */
    public ServletHolder(Servlet servlet)
    {
        this(Source.EMBEDDED);
        setServlet(servlet);
    }

    /**
     * Constructor for servlet class.
     *
     * @param name the name of the servlet
     * @param servlet the servlet class
     */
    public ServletHolder(String name, Class<? extends Servlet> servlet)
    {
        this(Source.EMBEDDED);
        setName(name);
        setHeldClass(servlet);
    }

    /**
     * Constructor for servlet class.
     *
     * @param name the servlet name
     * @param servlet the servlet
     */
    public ServletHolder(String name, Servlet servlet)
    {
        this(Source.EMBEDDED);
        setName(name);
        setServlet(servlet);
    }

    /**
     * Constructor for servlet class.
     *
     * @param servlet the servlet class
     */
    public ServletHolder(Class<? extends Servlet> servlet)
    {
        this(Source.EMBEDDED);
        setHeldClass(servlet);
    }

    /**
     * @return The unavailable exception or null if not unavailable
     */
    public UnavailableException getUnavailableException()
    {
        Servlet servlet = _servlet;
        if (servlet instanceof UnavailableServlet)
            return ((UnavailableServlet)servlet).getUnavailableException();
        return null;
    }

    public void setServlet(Servlet servlet)
    {
        if (servlet == null || servlet instanceof SingleThreadModel)
            throw new IllegalArgumentException(SingleThreadModel.class.getName() + " has been deprecated since Servlet API 2.4");
        setInstance(servlet);
    }

    @ManagedAttribute(value = "initialization order", readonly = true)
    public int getInitOrder()
    {
        return _initOrder;
    }

    /**
     * Set the initialize order.
     * <p>
     * Holders with order&lt;0, are initialized on use. Those with
     * order&gt;=0 are initialized in increasing order when the handler
     * is started.
     *
     * @param order the servlet init order
     */
    public void setInitOrder(int order)
    {
        _initOnStartup = order >= 0;
        _initOrder = order;
    }

    /**
     * Comparator by init order.
     */
    @Override
    public int compareTo(ServletHolder sh)
    {
        if (sh == this)
            return 0;

        if (sh._initOrder < _initOrder)
            return 1;

        if (sh._initOrder > _initOrder)
            return -1;

        // consider getClassName(), need to position properly when one is configured but not the other
        int c;
        if (getClassName() == null && sh.getClassName() == null)
            c = 0;
        else if (getClassName() == null)
            c = -1;
        else if (sh.getClassName() == null)
            c = 1;
        else
            c = getClassName().compareTo(sh.getClassName());

        // if _initOrder and getClassName() are the same, consider the getName()
        if (c == 0)
            c = getName().compareTo(sh.getName());

        return c;
    }

    @Override
    public boolean equals(Object o)
    {
        return o instanceof ServletHolder && compareTo((ServletHolder)o) == 0;
    }

    @Override
    public int hashCode()
    {
        return getName() == null ? System.identityHashCode(this) : getName().hashCode();
    }

    /**
     * Link a user role.
     * Translate the role name used by a servlet, to the link name
     * used by the container.
     *
     * @param name The role name as used by the servlet
     * @param link The role name as used by the container.
     */
    public void setUserRoleLink(String name, String link)
    {
        try (AutoLock l = lock())
        {
            if (_roleMap == null)
                _roleMap = new HashMap<>();
            _roleMap.put(name, link);
        }
    }

    /**
     * get a user role link.
     *
     * @param name The name of the role
     * @return The name as translated by the link. If no link exists,
     * the name is returned.
     */
    public String getUserRoleLink(String name)
    {
        try (AutoLock l = lock())
        {
            if (_roleMap == null)
                return name;
            String link = _roleMap.get(name);
            return (link == null) ? name : link;
        }
    }

    /**
     * @return Returns the forcedPath.
     */
    @ManagedAttribute(value = "forced servlet path", readonly = true)
    public String getForcedPath()
    {
        return _forcedPath;
    }

    /**
     * @param forcedPath The forcedPath to set.
     */
    public void setForcedPath(String forcedPath)
    {
        _forcedPath = forcedPath;
    }

    public boolean isEnabled()
    {
        return _enabled;
    }

    public void setEnabled(boolean enabled)
    {
        _enabled = enabled;
    }

    @Override
    public void doStart()
        throws Exception
    {
        if (!_enabled)
            return;

        // Handle JSP file forced paths
        if (_forcedPath != null)
        {
            // Look for a precompiled JSP Servlet
            String precompiled = getClassNameForJsp(_forcedPath);
            if (!StringUtil.isBlank(precompiled))
            {
                if (LOG.isDebugEnabled())
                    LOG.debug("Checking for precompiled servlet {} for jsp {}", precompiled, _forcedPath);
                ServletHolder jsp = getServletHandler().getServlet(precompiled);
                if (jsp != null && jsp.getClassName() != null)
                {
                    if (LOG.isDebugEnabled())
                        LOG.debug("JSP file {} for {} mapped to Servlet {}", _forcedPath, getName(), jsp.getClassName());
                    // set the className for this servlet to the precompiled one
                    setClassName(jsp.getClassName());
                }
                else
                {
                    // Look for normal JSP servlet
                    jsp = getServletHandler().getServlet("jsp");
                    if (jsp != null)
                    {
                        if (LOG.isDebugEnabled())
                            LOG.debug("JSP file {} for {} mapped to JspServlet class {}", _forcedPath, getName(), jsp.getClassName());
                        setClassName(jsp.getClassName());
                        //copy jsp init params that don't exist for this servlet
                        for (Map.Entry<String, String> entry : jsp.getInitParameters().entrySet())
                        {
                            if (!getInitParameters().containsKey(entry.getKey()))
                                setInitParameter(entry.getKey(), entry.getValue());
                        }
                        //jsp specific: set up the jsp-file on the JspServlet. If load-on-startup is >=0 and the jsp container supports
                        //precompilation, the jsp will be compiled when this holder is initialized. If not load on startup, or the
                        //container does not support startup precompilation, it will be compiled at runtime when handling a request for this jsp.
                        //See also adaptForcedPathToJspContainer
                        setInitParameter("jspFile", _forcedPath);
                    }
                }
            }
            else
                LOG.warn("Bad jsp-file {} conversion to classname in holder {}", _forcedPath, getName());
        }

        //check servlet has a class (ie is not a preliminary registration). If preliminary, fail startup.
        try
        {
            super.doStart();
        }
        catch (UnavailableException ex)
        {
            makeUnavailable(ex);
            if (getServletHandler().isStartWithUnavailable())
            {
                LOG.trace("IGNORED", ex);
                return;
            }
            else
                throw ex;
        }

        //servlet is not an instance of javax.servlet.Servlet
        try
        {
            checkServletType();
        }
        catch (UnavailableException ex)
        {
            makeUnavailable(ex);
            if (getServletHandler().isStartWithUnavailable())
            {
                LOG.trace("IGNORED", ex);
                return;
            }
            else
                throw ex;
        }

        //check if we need to forcibly set load-on-startup
        checkInitOnStartup();

        _config = new Config();
<<<<<<< HEAD

        try (AutoLock l = lock())
        {
            if (getHeldClass() != null && javax.servlet.SingleThreadModel.class.isAssignableFrom(getHeldClass()))
                _servlet = new SingleThreadedWrapper();
        }
=======
>>>>>>> 7a0de6af
    }

    @Override
    public void initialize()
        throws Exception
    {
        try (AutoLock l = lock())
        {
            if (_servlet == null && (_initOnStartup || isInstance()))
            {
                super.initialize();
                initServlet();
            }
        }
    }

    @Override
    public void doStop()
        throws Exception
    {
        try (AutoLock l = lock())
        {
            Servlet servlet = _servlet;
            if (servlet != null)
            {
                _servlet = null;
                try
                {
                    destroyInstance(servlet);
                }
                catch (Exception e)
                {
                    LOG.warn("Unable to destroy servlet {}", servlet, e);
                }
            }
            _config = null;
        }
    }

    @Override
    public void destroyInstance(Object o)
    {
        if (o == null)
            return;

        Servlet servlet = (Servlet)o;

        // call any predestroy callbacks
        predestroyServlet(servlet);

        // Call the servlet destroy
        servlet.destroy();
    }

    private void predestroyServlet(Servlet servlet)
    {
        // TODO We should only predestroy instnaces that we created
        // TODO But this breaks tests in jetty-9, so review behaviour in jetty-10

        // Need to use the unwrapped servlet because lifecycle callbacks such as
        // postconstruct and predestroy are based off the classname and the wrapper
        // classes are unknown outside the ServletHolder
        getServletHandler().destroyServlet(unwrap(servlet));
    }

    /**
     * Get the servlet.
     *
     * @return The servlet
     * @throws ServletException if unable to init the servlet on first use
     */
    public Servlet getServlet()
        throws ServletException
    {
<<<<<<< HEAD
        try (AutoLock l = lock())
=======
        Servlet servlet = _servlet;
        if (servlet == null)
>>>>>>> 7a0de6af
        {
            synchronized (this)
            {
                if (_servlet == null && isRunning())
                {
                    if (getHeldClass() != null)
                        initServlet();
                }
                servlet = _servlet;
            }
        }
        return servlet;
    }

    /**
     * Get the servlet instance (no initialization done).
     *
     * @return The servlet or null
     */
    public Servlet getServletInstance()
    {
        return _servlet;
    }

    /**
     * Check to ensure class of servlet is acceptable.
     *
     * @throws UnavailableException if Servlet class is not of type {@link javax.servlet.Servlet}
     */
    public void checkServletType()
        throws UnavailableException
    {
        if (getHeldClass() == null || !javax.servlet.Servlet.class.isAssignableFrom(getHeldClass()))
        {
            throw new UnavailableException("Servlet " + getHeldClass() + " is not a javax.servlet.Servlet");
        }
    }

    /**
     * @return true if the holder is started and is not unavailable
     */
    public boolean isAvailable()
    {
        return (isStarted() && !(_servlet instanceof UnavailableServlet));
    }

    /**
     * Check if there is a javax.servlet.annotation.ServletSecurity
     * annotation on the servlet class. If there is, then we force
     * it to be loaded on startup, because all of the security
     * constraints must be calculated as the container starts.
     */
    private void checkInitOnStartup()
    {
        if (getHeldClass() == null)
            return;

        if ((getHeldClass().getAnnotation(javax.servlet.annotation.ServletSecurity.class) != null) && !_initOnStartup)
            setInitOrder(Integer.MAX_VALUE);
    }

    private Servlet makeUnavailable(UnavailableException e)
    {
        try (AutoLock l = lock())
        {
            if (_servlet instanceof UnavailableServlet)
            {
                Throwable cause = ((UnavailableServlet)_servlet).getUnavailableException();
                if (cause != e)
                    cause.addSuppressed(e);
            }
            else
            {
                _servlet = new UnavailableServlet(e, _servlet);
            }
            return _servlet;
        }
    }

    private void makeUnavailable(final Throwable e)
    {
        if (e instanceof UnavailableException)
            makeUnavailable((UnavailableException)e);
        else
        {
            ServletContext ctx = getServletHandler().getServletContext();
            if (ctx == null)
                LOG.warn("unavailable", e);
            else
                ctx.log("unavailable", e);
            UnavailableException unavailable = new UnavailableException(String.valueOf(e), -1)
            {
                {
                    initCause(e);
                }
            };
            makeUnavailable(unavailable);
        }
    }

    private void initServlet()
        throws ServletException
    {
<<<<<<< HEAD
        try (AutoLock l = lock())
=======
        // must be called with lock held and _servlet==null
        if (_servlet != null)
            throw new IllegalStateException("Servlet already initialised: " + _servlet);

        Servlet servlet = null;
        try
>>>>>>> 7a0de6af
        {
            servlet = getInstance();
            if (servlet == null)
                servlet = newInstance();
            if (servlet instanceof javax.servlet.SingleThreadModel)
            {
                predestroyServlet(servlet);
                servlet = new SingleThreadedWrapper();
            }

            if (_config == null)
                _config = new Config();
          
            //check run-as rolename and convert to token from IdentityService
            if (_runAsRole != null)
            {
                IdentityService identityService = getServletHandler().getIdentityService();
                if (identityService != null)
                {
                    RunAsToken runAsToken = identityService.newRunAsToken(_runAsRole);
                    servlet = new RunAs(servlet, identityService, runAsToken);
                }
            }

            if (!isAsyncSupported())
                servlet = new NotAsync(servlet);

            // Handle configuring servlets that implement org.apache.jasper.servlet.JspServlet
            if (isJspServlet())
            {
                initJspServlet();
                detectJspContainer();
            }
            else if (_forcedPath != null)
                detectJspContainer();

<<<<<<< HEAD
            _servlet = wrap(_servlet, WrapFunction.class, WrapFunction::wrapServlet);

            if (LOG.isDebugEnabled())
                LOG.debug("Servlet.init {} for {}", _servlet, getName());
            _servlet.init(_config);
        }
        catch (UnavailableException e)
        {
            makeUnavailable(e);
            if (getServletHandler().isStartWithUnavailable())
                LOG.warn("{} is marked as Unavailable", this, e);
            else
                throw e;
=======
            initMultiPart();
            servlet = wrap(servlet, WrapFunction.class, WrapFunction::wrapServlet);

            if (LOG.isDebugEnabled())
                LOG.debug("Servlet.init {} for {}", _servlet, getName());
            try
            {
                servlet.init(_config);
                _servlet = servlet;
            }
            catch (UnavailableException e)
            {
                _servlet = new UnavailableServlet(e, servlet);
            }
>>>>>>> 7a0de6af
        }
        catch (ServletException e)
        {
            makeUnavailable(e.getCause() == null ? e : e.getCause());
            predestroyServlet(servlet);
            throw e;
        }
        catch (Exception e)
        {
            makeUnavailable(e);
            predestroyServlet(servlet);
            throw new ServletException(this.toString(), e);
        }
    }

    /**
     * @throws Exception if unable to init the JSP Servlet
     */
    protected void initJspServlet() throws Exception
    {
        ContextHandler ch = ContextHandler.getContextHandler(getServletHandler().getServletContext());

        /* Set the webapp's classpath for Jasper */
        ch.setAttribute("org.apache.catalina.jsp_classpath", ch.getClassPath());

        /* Set up other classpath attribute */
        if ("?".equals(getInitParameter("classpath")))
        {
            String classpath = ch.getClassPath();
            if (LOG.isDebugEnabled())
                LOG.debug("classpath={}", classpath);
            if (classpath != null)
                setInitParameter("classpath", classpath);
        }

        /* ensure scratch dir */
        File scratch;
        if (getInitParameter("scratchdir") == null)
        {
            File tmp = (File)getServletHandler().getServletContext().getAttribute(ServletContext.TEMPDIR);
            scratch = new File(tmp, "jsp");
            setInitParameter("scratchdir", scratch.getAbsolutePath());
        }

        scratch = new File(getInitParameter("scratchdir"));
        if (!scratch.exists() && !scratch.mkdir())
            throw new IllegalStateException("Could not create JSP scratch directory");
    }

    @Override
    public ContextHandler getContextHandler()
    {
        return ContextHandler.getContextHandler(_config.getServletContext());
    }

    @Override
    public String getContextPath()
    {
        return _config.getServletContext().getContextPath();
    }

    @Override
    public Map<String, String> getRoleRefMap()
    {
        return _roleMap;
    }

    @ManagedAttribute(value = "role to run servlet as", readonly = true)
    public String getRunAsRole()
    {
        return _runAsRole;
    }

    public void setRunAsRole(String role)
    {
        _runAsRole = role;
    }

    /**
     * Prepare to service a request.
     *
     * @param baseRequest the base request
     * @param request the request
     * @param response the response
     * @throws ServletException if unable to prepare the servlet
     * @throws UnavailableException if not available
     */
    protected void prepare(Request baseRequest, ServletRequest request, ServletResponse response)
        throws ServletException, UnavailableException
    {
        // Ensure the servlet is initialized prior to any filters being invoked
        getServlet();
<<<<<<< HEAD
        MultipartConfigElement mpce = ((Registration)getRegistration()).getMultipartConfig();
        if (mpce != null)
            baseRequest.setAttribute(Request.__MULTIPART_CONFIG_ELEMENT, mpce);
=======

        // Check for multipart config
        if (_registration != null)
        {
            MultipartConfigElement mpce = ((Registration)_registration).getMultipartConfig();
            if (mpce != null)
                baseRequest.setAttribute(Request.MULTIPART_CONFIG_ELEMENT, mpce);
        }
    }

    @Deprecated
    public Servlet ensureInstance()
        throws ServletException
    {
        return getServlet();
>>>>>>> 7a0de6af
    }

    /**
     * Service a request with this servlet.
     *
     * @param baseRequest the base request
     * @param request the request
     * @param response the response
     * @throws ServletException if unable to process the servlet
     * @throws UnavailableException if servlet is unavailable
     * @throws IOException if unable to process the request or response
     */
    public void handle(Request baseRequest,
                       ServletRequest request,
                       ServletResponse response)
        throws ServletException,
        UnavailableException,
        IOException
    {
        try
        {
            Servlet servlet = getServletInstance();
            if (servlet == null)
                throw new UnavailableException("Servlet Not Initialized");
            servlet.service(request, response);
        }
        catch (UnavailableException e)
        {
            makeUnavailable(e).service(request, response);
        }
    }

    protected boolean isJspServlet()
    {
        Servlet servlet = getServletInstance();
        Class<?> c = servlet == null ? getHeldClass() : servlet.getClass();

        while (c != null)
        {
            if (isJspServlet(c.getName()))
                return true;
            c = c.getSuperclass();
        }
        return false;
    }

    protected boolean isJspServlet(String classname)
    {
        if (classname == null)
            return false;
        return ("org.apache.jasper.servlet.JspServlet".equals(classname));
    }

    private void detectJspContainer()
    {
        if (_jspContainer == null)
        {
            try
            {
                //check for apache
                Loader.loadClass(APACHE_SENTINEL_CLASS);
                if (LOG.isDebugEnabled())
                    LOG.debug("Apache jasper detected");
                _jspContainer = JspContainer.APACHE;
            }
            catch (ClassNotFoundException x)
            {
                if (LOG.isDebugEnabled())
                    LOG.debug("Other jasper detected");
                _jspContainer = JspContainer.OTHER;
            }
        }
    }

    /**
     * @param jsp the jsp-file
     * @return the simple classname of the jsp
     */
    public String getNameOfJspClass(String jsp)
    {
        if (StringUtil.isBlank(jsp))
            return ""; //empty

        jsp = jsp.trim();
        if ("/".equals(jsp))
            return ""; //only slash

        int i = jsp.lastIndexOf('/');
        if (i == jsp.length() - 1)
            return ""; //ends with slash

        jsp = jsp.substring(i + 1);
        try
        {
            Class<?> jspUtil = Loader.loadClass("org.apache.jasper.compiler.JspUtil");
            Method makeJavaIdentifier = jspUtil.getMethod("makeJavaIdentifier", String.class);
            return (String)makeJavaIdentifier.invoke(null, jsp);
        }
        catch (Exception e)
        {
            String tmp = StringUtil.replace(jsp, '.', '_');
            if (LOG.isDebugEnabled())
            {
                LOG.warn("JspUtil.makeJavaIdentifier failed for jsp {} using {} instead", jsp, tmp, e);
            }
            return tmp;
        }
    }

    public String getPackageOfJspClass(String jsp)
    {
        if (jsp == null)
            return "";

        int i = jsp.lastIndexOf('/');
        if (i <= 0)
            return "";
        try
        {
            Class<?> jspUtil = Loader.loadClass("org.apache.jasper.compiler.JspUtil");
            Method makeJavaPackage = jspUtil.getMethod("makeJavaPackage", String.class);
            return (String)makeJavaPackage.invoke(null, jsp.substring(0, i));
        }
        catch (Exception e)
        {
            String tmp = jsp;

            //remove any leading slash
            int s = 0;
            if ('/' == (tmp.charAt(0)))
                s = 1;

            //remove the element after last slash, which should be name of jsp
            tmp = tmp.substring(s, i).trim();

            tmp = StringUtil.replace(tmp, '/', '.');
            tmp = (".".equals(tmp) ? "" : tmp);
            if (LOG.isDebugEnabled())
            {
                LOG.warn("JspUtil.makeJavaPackage failed for {} using {} instead", jsp, tmp, e);
            }
            return tmp;
        }
    }

    /**
     * @return the package for all jsps
     */
    public String getJspPackagePrefix()
    {
        String jspPackageName = null;

        if (getServletHandler() != null && getServletHandler().getServletContext() != null)
            jspPackageName = (String)getServletHandler().getServletContext().getInitParameter(JSP_GENERATED_PACKAGE_NAME);

        if (jspPackageName == null)
            jspPackageName = "org.apache.jsp";

        return jspPackageName;
    }

    /**
     * @param jsp the jsp-file from web.xml
     * @return the fully qualified classname
     */
    public String getClassNameForJsp(String jsp)
    {
        if (jsp == null)
            return null;

        String name = getNameOfJspClass(jsp);
        if (StringUtil.isBlank(name))
            return null;

        StringBuffer fullName = new StringBuffer();
        appendPath(fullName, getJspPackagePrefix());
        appendPath(fullName, getPackageOfJspClass(jsp));
        appendPath(fullName, name);
        return fullName.toString();
    }

    /**
     * Concatenate an element on to fully qualified classname.
     *
     * @param path the path under construction
     * @param element the element of the name to add
     */
    protected void appendPath(StringBuffer path, String element)
    {
        if (StringUtil.isBlank(element))
            return;
        if (path.length() > 0)
            path.append(".");
        path.append(element);
    }

    protected class Config extends HolderConfig implements ServletConfig
    {

        @Override
        public String getServletName()
        {
            return getName();
        }
    }

    public class Registration extends HolderRegistration implements ServletRegistration.Dynamic
    {
        protected MultipartConfigElement _multipartConfig;

        @Override
        public Set<String> addMapping(String... urlPatterns)
        {
            illegalStateIfContextStarted();
            Set<String> clash = null;
            for (String pattern : urlPatterns)
            {
                ServletMapping mapping = getServletHandler().getServletMapping(pattern);
                if (mapping != null)
                {
                    //if the servlet mapping was from a default descriptor, then allow it to be overridden
                    if (!mapping.isFromDefaultDescriptor())
                    {
                        if (clash == null)
                            clash = new HashSet<>();
                        clash.add(pattern);
                    }
                }
            }

            //if there were any clashes amongst the urls, return them
            if (clash != null)
                return clash;

            //otherwise apply all of them
            ServletMapping mapping = new ServletMapping(Source.JAVAX_API);
            mapping.setServletName(ServletHolder.this.getName());
            mapping.setPathSpecs(urlPatterns);
            getServletHandler().addServletMapping(mapping);

            return Collections.emptySet();
        }

        @Override
        public Collection<String> getMappings()
        {
            ServletMapping[] mappings = getServletHandler().getServletMappings();
            List<String> patterns = new ArrayList<>();
            if (mappings != null)
            {
                for (ServletMapping mapping : mappings)
                {
                    if (!mapping.getServletName().equals(getName()))
                        continue;
                    String[] specs = mapping.getPathSpecs();
                    if (specs != null && specs.length > 0)
                        patterns.addAll(Arrays.asList(specs));
                }
            }
            return patterns;
        }

        @Override
        public String getRunAsRole()
        {
            return _runAsRole;
        }

        @Override
        public void setLoadOnStartup(int loadOnStartup)
        {
            illegalStateIfContextStarted();
            ServletHolder.this.setInitOrder(loadOnStartup);
        }

        public int getInitOrder()
        {
            return ServletHolder.this.getInitOrder();
        }

        @Override
        public void setMultipartConfig(MultipartConfigElement element)
        {
            _multipartConfig = element;
        }

        public MultipartConfigElement getMultipartConfig()
        {
            return _multipartConfig;
        }

        @Override
        public void setRunAsRole(String role)
        {
            _runAsRole = role;
        }

        @Override
        public Set<String> setServletSecurity(ServletSecurityElement securityElement)
        {
            return getServletHandler().setServletSecurity(this, securityElement);
        }
    }

    public ServletRegistration.Dynamic getRegistration()
    {
        if (_registration == null)
            _registration = new Registration();
        return _registration;
    }

    private class SingleThreadedWrapper implements Servlet
    {
        Stack<Servlet> _stack = new Stack<>();

        @Override
        public void destroy()
        {
            try (AutoLock l = lock())
            {
                while (_stack.size() > 0)
                {
                    Servlet servlet = _stack.pop();
                    try
                    {
                        servlet.destroy();
                    }
                    catch (Exception e)
                    {
                        LOG.warn("Unable to destroy servlet {}", servlet, e);
                    }
                }
            }
        }

        @Override
        public ServletConfig getServletConfig()
        {
            return _config;
        }

        @Override
        public String getServletInfo()
        {
            return null;
        }

        @Override
        public void init(ServletConfig config) throws ServletException
        {
            try (AutoLock l = lock())
            {
                if (_stack.size() == 0)
                {
                    try
                    {
                        Servlet s = newInstance();
                        s.init(config);
                        _stack.push(s);
                    }
                    catch (ServletException e)
                    {
                        throw e;
                    }
                    catch (Exception e)
                    {
                        throw new ServletException(e);
                    }
                }
            }
        }

        @Override
        public void service(ServletRequest req, ServletResponse res) throws ServletException, IOException
        {
            Servlet s;
            try (AutoLock l = lock())
            {
                if (_stack.size() > 0)
                    s = (Servlet)_stack.pop();
                else
                {
                    try
                    {
                        s = newInstance();
                        s.init(_config);
                    }
                    catch (ServletException e)
                    {
                        throw e;
                    }
                    catch (Exception e)
                    {
                        throw new ServletException(e);
                    }
                }
            }

            try
            {
                s.service(req, res);
            }
            finally
            {
                try (AutoLock l = lock())
                {
                    _stack.push(s);
                }
            }
        }
    }

    /**
     * @return the newly created Servlet instance
     * @throws ServletException if unable to create a new instance
     * @throws IllegalAccessException if not allowed to create a new instance
     * @throws InstantiationException if creating new instance resulted in error
     * @throws NoSuchMethodException if creating new instance resulted in error
     * @throws InvocationTargetException If creating new instance throws an exception
     */
    protected Servlet newInstance() throws Exception
    {
        return createInstance();
    }

    @Override
    protected Servlet createInstance() throws Exception
    {
        try (AutoLock l = lock())
        {
            Servlet servlet = super.createInstance();
            if (servlet == null)
            {
                ServletContext ctx = getServletContext();
                if (ctx != null)
                    servlet = ctx.createServlet(getHeldClass());
            }
            return servlet;
        }
    }

    @Override
    public void dump(Appendable out, String indent) throws IOException
    {
        if (getInitParameters().isEmpty())
            Dumpable.dumpObjects(out, indent, this,
                _servlet == null ? getHeldClass() : _servlet);
        else
            Dumpable.dumpObjects(out, indent, this,
                _servlet == null ? getHeldClass() : _servlet,
                new DumpableCollection("initParams", getInitParameters().entrySet()));
    }

    @Override
    public String toString()
    {
        return String.format("%s==%s@%x{jsp=%s,order=%d,inst=%b,async=%b,src=%s}",
            getName(), getClassName(), hashCode(),
            _forcedPath, _initOrder, _servlet != null, isAsyncSupported(), getSource());
    }

    private class UnavailableServlet extends Wrapper
    {
        final UnavailableException _unavailableException;
        final AtomicLong _unavailableStart;

        public UnavailableServlet(UnavailableException unavailableException, Servlet servlet)
        {
            super(servlet != null ? servlet : new GenericServlet()
            {
                @Override
                public void service(ServletRequest req, ServletResponse res) throws IOException
                {
                    ((HttpServletResponse)res).sendError(HttpServletResponse.SC_NOT_FOUND);
                }
            });
            _unavailableException = unavailableException;

            if (unavailableException.isPermanent())
                _unavailableStart = null;
            else
            {
                long start = System.nanoTime();
                while (start == 0)
                    start = System.nanoTime();
                _unavailableStart = new AtomicLong(start);
            }
        }

        @Override
        public void service(ServletRequest req, ServletResponse res) throws ServletException, IOException
        {
            if (LOG.isDebugEnabled())
               LOG.debug("Unavailable {}", req, _unavailableException);
            if (_unavailableStart == null)
            {
                ((HttpServletResponse)res).sendError(HttpServletResponse.SC_NOT_FOUND);
            }
            else
            {
<<<<<<< HEAD
                try (AutoLock l = lock())
=======
                long start = _unavailableStart.get();

                if (start == 0 || System.nanoTime() - start < TimeUnit.SECONDS.toNanos(_unavailableException.getUnavailableSeconds()))
>>>>>>> 7a0de6af
                {
                    ((HttpServletResponse)res).sendError(HttpServletResponse.SC_SERVICE_UNAVAILABLE);
                }
                else if (_unavailableStart.compareAndSet(start, 0))
                {
                    synchronized (this)
                    {
                        _servlet = getWrapped();
                    }
                    Request baseRequest = Request.getBaseRequest(req);
                    ServletHolder.this.prepare(baseRequest, req, res);
                    ServletHolder.this.handle(baseRequest, req, res);
                }
                else
                {
<<<<<<< HEAD
                    LOG.warn("Unable to destroy {}", _servlet, th);
=======
                    ((HttpServletResponse)res).sendError(HttpServletResponse.SC_SERVICE_UNAVAILABLE);
>>>>>>> 7a0de6af
                }
            }
        }

        public UnavailableException getUnavailableException()
        {
            return _unavailableException;
        }
    }

    /**
     * Experimental Wrapper mechanism for Servlet objects.
     * <p>
     * Beans in {@code ServletContextHandler} or {@code WebAppContext} that implement this interface
     * will be called to optionally wrap any newly created Servlets
     * (before their {@link Servlet#init(ServletConfig)} method is called)
     * </p>
     */
    public interface WrapFunction
    {
        /**
         * Optionally wrap the Servlet.
         *
         * @param servlet the servlet being passed in.
         * @return the servlet (extend from {@link ServletHolder.Wrapper} if you do wrap the Servlet)
         */
        Servlet wrapServlet(Servlet servlet);
    }

    public static class Wrapper implements Servlet, Wrapped<Servlet>
    {
        private final Servlet _wrappedServlet;

        public Wrapper(Servlet servlet)
        {
            _wrappedServlet = Objects.requireNonNull(servlet, "Servlet cannot be null");
        }

        @Override
        public Servlet getWrapped()
        {
            return _wrappedServlet;
        }

        @Override
        public void init(ServletConfig config) throws ServletException
        {
            _wrappedServlet.init(config);
        }

        @Override
        public ServletConfig getServletConfig()
        {
            return _wrappedServlet.getServletConfig();
        }

        @Override
        public void service(ServletRequest req, ServletResponse res) throws ServletException, IOException
        {
            _wrappedServlet.service(req, res);
        }

        @Override
        public String getServletInfo()
        {
            return _wrappedServlet.getServletInfo();
        }

        @Override
        public void destroy()
        {
            _wrappedServlet.destroy();
        }

        @Override
        public String toString()
        {
            return String.format("%s:%s", this.getClass().getSimpleName(), _wrappedServlet.toString());
        }
    }

    private static class RunAs extends Wrapper
    {
        final IdentityService _identityService;
        final RunAsToken _runAsToken;

        public RunAs(Servlet servlet, IdentityService identityService, RunAsToken runAsToken)
        {
            super(servlet);
            _identityService = identityService;
            _runAsToken = runAsToken;
        }

        @Override
        public void init(ServletConfig config) throws ServletException
        {
            Object oldRunAs = _identityService.setRunAs(_identityService.getSystemUserIdentity(), _runAsToken);
            try
            {
                getWrapped().init(config);
            }
            finally
            {
                _identityService.unsetRunAs(oldRunAs);
            }
        }

        @Override
        public void service(ServletRequest req, ServletResponse res) throws ServletException, IOException
        {
            Object oldRunAs = _identityService.setRunAs(_identityService.getSystemUserIdentity(), _runAsToken);
            try
            {
                getWrapped().service(req, res);
            }
            finally
            {
                _identityService.unsetRunAs(oldRunAs);
            }
        }

        @Override
        public void destroy()
        {
            Object oldRunAs = _identityService.setRunAs(_identityService.getSystemUserIdentity(), _runAsToken);
            try
            {
                getWrapped().destroy();
            }
            finally
            {
                _identityService.unsetRunAs(oldRunAs);
            }
        }
    }

    private static class NotAsync extends Wrapper
    {
        public NotAsync(Servlet servlet)
        {
            super(servlet);
        }

        @Override
        public void service(ServletRequest req, ServletResponse res) throws ServletException, IOException
        {
            if (req.isAsyncSupported())
            {
                Request baseRequest = Request.getBaseRequest(req);
                try
                {
                    baseRequest.setAsyncSupported(false, this.toString());
                    getWrapped().service(req, res);
                }
                finally
                {
                    baseRequest.setAsyncSupported(true, null);
                }
            }
            else
            {
                getWrapped().service(req, res);
            }
        }
    }
}<|MERGE_RESOLUTION|>--- conflicted
+++ resolved
@@ -398,15 +398,6 @@
         checkInitOnStartup();
 
         _config = new Config();
-<<<<<<< HEAD
-
-        try (AutoLock l = lock())
-        {
-            if (getHeldClass() != null && javax.servlet.SingleThreadModel.class.isAssignableFrom(getHeldClass()))
-                _servlet = new SingleThreadedWrapper();
-        }
-=======
->>>>>>> 7a0de6af
     }
 
     @Override
@@ -481,14 +472,10 @@
     public Servlet getServlet()
         throws ServletException
     {
-<<<<<<< HEAD
-        try (AutoLock l = lock())
-=======
         Servlet servlet = _servlet;
         if (servlet == null)
->>>>>>> 7a0de6af
-        {
-            synchronized (this)
+        {
+            try (AutoLock l = lock())
             {
                 if (_servlet == null && isRunning())
                 {
@@ -590,16 +577,14 @@
     private void initServlet()
         throws ServletException
     {
-<<<<<<< HEAD
-        try (AutoLock l = lock())
-=======
         // must be called with lock held and _servlet==null
+        if (!lockIsHeldByCurrentThread())
+            throw new IllegalStateException("Lock not held");
         if (_servlet != null)
             throw new IllegalStateException("Servlet already initialised: " + _servlet);
 
         Servlet servlet = null;
         try
->>>>>>> 7a0de6af
         {
             servlet = getInstance();
             if (servlet == null)
@@ -636,22 +621,6 @@
             else if (_forcedPath != null)
                 detectJspContainer();
 
-<<<<<<< HEAD
-            _servlet = wrap(_servlet, WrapFunction.class, WrapFunction::wrapServlet);
-
-            if (LOG.isDebugEnabled())
-                LOG.debug("Servlet.init {} for {}", _servlet, getName());
-            _servlet.init(_config);
-        }
-        catch (UnavailableException e)
-        {
-            makeUnavailable(e);
-            if (getServletHandler().isStartWithUnavailable())
-                LOG.warn("{} is marked as Unavailable", this, e);
-            else
-                throw e;
-=======
-            initMultiPart();
             servlet = wrap(servlet, WrapFunction.class, WrapFunction::wrapServlet);
 
             if (LOG.isDebugEnabled())
@@ -665,7 +634,6 @@
             {
                 _servlet = new UnavailableServlet(e, servlet);
             }
->>>>>>> 7a0de6af
         }
         catch (ServletException e)
         {
@@ -758,27 +726,14 @@
     {
         // Ensure the servlet is initialized prior to any filters being invoked
         getServlet();
-<<<<<<< HEAD
-        MultipartConfigElement mpce = ((Registration)getRegistration()).getMultipartConfig();
-        if (mpce != null)
-            baseRequest.setAttribute(Request.__MULTIPART_CONFIG_ELEMENT, mpce);
-=======
 
         // Check for multipart config
         if (_registration != null)
         {
             MultipartConfigElement mpce = ((Registration)_registration).getMultipartConfig();
             if (mpce != null)
-                baseRequest.setAttribute(Request.MULTIPART_CONFIG_ELEMENT, mpce);
-        }
-    }
-
-    @Deprecated
-    public Servlet ensureInstance()
-        throws ServletException
-    {
-        return getServlet();
->>>>>>> 7a0de6af
+                baseRequest.setAttribute(Request.__MULTIPART_CONFIG_ELEMENT, mpce);
+        }
     }
 
     /**
@@ -1279,19 +1234,15 @@
             }
             else
             {
-<<<<<<< HEAD
-                try (AutoLock l = lock())
-=======
                 long start = _unavailableStart.get();
 
                 if (start == 0 || System.nanoTime() - start < TimeUnit.SECONDS.toNanos(_unavailableException.getUnavailableSeconds()))
->>>>>>> 7a0de6af
                 {
                     ((HttpServletResponse)res).sendError(HttpServletResponse.SC_SERVICE_UNAVAILABLE);
                 }
                 else if (_unavailableStart.compareAndSet(start, 0))
                 {
-                    synchronized (this)
+                    try (AutoLock l = lock())
                     {
                         _servlet = getWrapped();
                     }
@@ -1301,11 +1252,7 @@
                 }
                 else
                 {
-<<<<<<< HEAD
-                    LOG.warn("Unable to destroy {}", _servlet, th);
-=======
                     ((HttpServletResponse)res).sendError(HttpServletResponse.SC_SERVICE_UNAVAILABLE);
->>>>>>> 7a0de6af
                 }
             }
         }
